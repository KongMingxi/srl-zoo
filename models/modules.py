from .autoencoders import CNNAutoEncoder, DenseAutoEncoder, LinearAutoEncoder
from .vae import CNNVAE, DenseVAE
from .forward_inverse import BaseForwardModel, BaseInverseModel, BaseRewardModel
from .priors import SRLConvolutionalNetwork, SRLDenseNetwork, SRLLinear
from .triplet import EmbeddingNet
from .models import *

# In case of importing into the SRL repository
try:
    from preprocessing.preprocess import getInputDim
# In case of importing material from modules.py into the external Robotics RL repository,
# consider the relative path to the package
except ImportError:
    from ..preprocessing.preprocess import getInputDim


class SRLModules(BaseForwardModel, BaseInverseModel, BaseRewardModel):
    def __init__(self, state_dim=2, action_dim=6, cuda=False, model_type="custom_cnn", losses=None,
                 inverse_model_type="linear"):
        """
        A model that can combine AE/VAE + Inverse + Forward + Reward models
        :param state_dim: (int)
        :param action_dim: (int)
        :param cuda: (bool)
        :param model_type: (str)
        :param losses: ([str])
        """
        self.model_type = model_type
        self.losses = losses
        BaseForwardModel.__init__(self)
        BaseInverseModel.__init__(self)
        BaseRewardModel.__init__(self)

        self.cuda = cuda

        self.initForwardNet(state_dim, action_dim)
        self.initInverseNet(state_dim, action_dim, model_type=inverse_model_type)
        self.initRewardNet(state_dim)

        # Architecture
        if model_type == "custom_cnn":
            if "autoencoder" in losses or "dae" in losses:
                self.model = CNNAutoEncoder(state_dim)
            elif "vae" in losses:
                self.model = CNNVAE(state_dim)
            else:
                # for losses not depending on specific architecture (supervised, inv, fwd..)
                self.model = CustomCNN(state_dim)

        elif model_type == "mlp":
            if "autoencoder" in losses or "dae" in losses:
                self.model = DenseAutoEncoder(input_dim=getInputDim(), state_dim=state_dim)
            elif "vae" in losses:
                self.model = DenseVAE(input_dim=getInputDim(),
                                      state_dim=state_dim)
            else:
                # for losses not depending on specific architecture (supervised, inv, fwd..)
                self.model = SRLDenseNetwork(getInputDim(), state_dim, cuda=cuda)

        elif model_type == "linear":
            if "autoencoder" in losses or "dae" in losses:
                self.model = LinearAutoEncoder(input_dim=getInputDim(), state_dim=state_dim)
            else:
                # for losses not depending on specific architecture (supervised, inv, fwd..)
                self.model = SRLLinear(input_dim=getInputDim(), state_dim=state_dim, cuda=cuda)

        elif model_type == "resnet":
            self.model = SRLConvolutionalNetwork(state_dim, cuda)

        if losses is not None and "triplet" in losses:
            # pretrained resnet18 with fixed weights
            self.model = EmbeddingNet(state_dim)

    def getStates(self, observations):
        """
        :param observations: (th.Tensor)
        :return: (th.Tensor)
        """
        return self.model.getStates(observations)

    def forward(self, x):
        if self.model_type == 'linear' or self.model_type == 'mlp':
            x = x.contiguous()
        return self.model(x)

    def encode(self, x):
        if "triplet" in self.losses:
            return self.model(x)
        else:
            raise NotImplementedError()

    def forwardTriplets(self, anchor, positive, negative):
        """
        Overriding the forward function in the case of Triplet loss
        anchor : anchor observations (th. Tensor)
        positive : positive observations (th. Tensor)
        negative : negative observations (th. Tensor)
        """
        return self.model(anchor), self.model(positive), self.model(negative)


class SRLModulesSplit(BaseForwardModel, BaseInverseModel, BaseRewardModel):
    def __init__(self, state_dim=2, action_dim=6, cuda=False, model_type="custom_cnn",
                 losses=None, split_dimensions=None, n_hidden_reward=16, inverse_model_type="linear"):
        """
        A model that can split representation, combining
        AE/VAE for the first split with Inverse + Forward in the second split
        Reward model is learned for all the dimensions
        :param state_dim: (int)
        :param action_dim: (int)
        :param cuda: (bool)
        :param model_type: (str)
        :param losses: ([str])
<<<<<<< HEAD
        :param split_dimensions: ([int])) Number of dimensions for the different split
=======
        :param split_dimensions: ([int])) Number of dimensions for the different splits
>>>>>>> d9ded330
        :param n_hidden_reward: (int) Number of hidden units for the reward model
        """
        # Comment for backward compatibility
        assert len(split_dimensions) == len(losses), "Please specify as many split dimensions {} as losses {} !".\
<<<<<<< HEAD
            format(len(split_dimensions), len(losses))
        assert sum(split_dimensions.values()) == state_dim, \
            "The sum of all splits' dimension {} must be equal to the state dimension {} !"\
                .format(sum(split_dimensions.values()), str(state_dim))
=======
        format(len(split_dimensions), len(losses))
        assert sum(split_dimensions) == state_dim, \
            "The sum of all splits' dimensions {} must be equal to the state dimension {}"\
                .format(sum(split_dimensions), str(state_dim))
>>>>>>> d9ded330

        self.split_dimensions = split_dimensions
        self.model_type = model_type
        self.losses = losses

        BaseForwardModel.__init__(self)
        BaseInverseModel.__init__(self)
        BaseRewardModel.__init__(self)

        self.cuda = cuda
        self.state_dim = state_dim

<<<<<<< HEAD
=======
        self.ae_index = 0
        self.reward_index = len(split_dimensions) - 2
        self.inverse_index = len(split_dimensions) - 1

        # Uncomment for backward compatibility
        # self.initForwardNet(split_dimensions[self.inverse_index], action_dim)
        # self.initInverseNet(split_dimensions[self.inverse_index], action_dim, model_type=inverse_model_type)
        # self.initRewardNet(self.state_dim, n_hidden=n_hidden_reward)

>>>>>>> d9ded330
        self.initForwardNet(self.state_dim, action_dim)
        self.initInverseNet(self.state_dim, action_dim, model_type=inverse_model_type)
        self.initRewardNet(self.state_dim, n_hidden=n_hidden_reward)


        # Architecture
        if model_type == "custom_cnn":
            if "autoencoder" in losses or "dae" in losses:
                self.model = CNNAutoEncoder(state_dim)
            elif "vae" in losses:
                self.model = CNNVAE(state_dim)
            else:
                self.model = CustomCNN(state_dim)

        elif model_type == "mlp":
            if "autoencoder" in losses or "dae" in losses:
                self.model = DenseAutoEncoder(input_dim=getInputDim(), state_dim=state_dim)
            elif "vae" in losses:
                self.model = DenseVAE(input_dim=getInputDim(), state_dim=state_dim)
            else:
                self.model = SRLDenseNetwork(getInputDim(), state_dim, cuda=cuda)

        elif model_type == "linear":
            if "autoencoder" in losses:
                self.model = LinearAutoEncoder(input_dim=getInputDim(), state_dim=state_dim)
            else:
                self.model = SRLLinear(input_dim=getInputDim(), state_dim=state_dim, cuda=cuda)

        elif model_type == "resnet":
            raise ValueError("Resnet not supported for autoencoders")

        if "triplet" in losses:
            raise ValueError("triplet not supported when splitting representation")



    def getStates(self, observations):
        """
        :param observations: (th.Tensor)
        :return: (th.Tensor)
        """
        return self.model.getStates(observations)

    def forward(self, x):
        if "autoencoder" in self.losses or "dae" in self.losses:
            return self.forwardAutoencoder(x)
        elif "vae" in self.losses:
            return self.forwardVAE(x)
        else:
            return self.model.forward(x)

    def detachSplit(self, tensor, index):
        """
        Detach splits from the graph,
        so no gradients are backpropagated
        for those splits part of the states
        :param tensor: (th.Tensor)
        :param index (int) position of the split not to detach
        :return: (th.Tensor)
        """
        tensors = []
        start_idx = 0
        for key, n_dim in self.split_dimensions.items():
            n_dim = int(n_dim)
            # dealing with a split shared with the previous loss dimensions
            if n_dim == 0 and start_idx > 0:
                start_idx -= 1
<<<<<<< HEAD
            if key != index:
                tensors.append(tensor[:, start_idx:start_idx + n_dim].detach())
=======

            if idx != index:
                # tensors.append(tensor[:, start_idx:start_idx + n_dim].detach())
                tensors.append(th.zeros_like(tensor[:, start_idx:start_idx + n_dim]))
>>>>>>> d9ded330
            else:
                tensors.append(tensor[:, start_idx:start_idx + n_dim])
            start_idx += n_dim

            # Returning to the proper index after dealing with a shared split
            if n_dim == 0 and start_idx > 0:
                start_idx += 1
        return th.cat(tensors, dim=1)

    def forwardVAE(self, x):
        """
        :param x: (th.Tensor)
        :return: (th.Tensor)
        """
        input_shape = x.size()
        mu, logvar = self.model.encode(x)
        z = self.model.reparameterize(self.detachSplit(mu, index='vae'),
                                      self.detachSplit(logvar, index='vae'))
        decoded = self.model.decode(z).view(input_shape)
        return decoded, self.detachSplit(mu, index='vae'), \
               self.detachSplit(logvar, index='vae')

    def forwardAutoencoder(self, x):
        """
        :param x: (th.Tensor)
        :return: (th.Tensor)
        """
        input_shape = x.size()
        encoded = self.model.encode(x)
        decoded = self.model.decode(self.detachSplit(encoded, index='autoencoder')).view(input_shape)
        return encoded, decoded

    def inverseModel(self, state, next_state):
        """
        Predict action given current state and next state
        :param state: (th.Tensor)
        :param next_state: (th.Tensor)
        :return: probability of each action
        """
        return self.inverse_net(th.cat((self.detachSplit(state, index='inverse'),
                                        self.detachSplit(next_state, index='inverse')), dim=1))

    def forwardModel(self, state, action):
        """
        Predict next state given current state and action
        :param state: (th.Tensor)
        :param action: (th Tensor)
        :return: (th.Tensor)
        """
        # Predict the delta between the next state and current state
        concat = th.cat((self.detachSplit(state, index='forward'),
                         encodeOneHot(action, self.action_dim)), dim=1)
        return self.detachSplit(state, index='forward') + self.forward_net(concat)

    def rewardModel(self, state, next_state):
        """
        Predict reward given current state and next state
        :param state: (th.Tensor)
        :param action: (th Tensor)
        :return: (th.Tensor)
        """
<<<<<<< HEAD
        return self.reward_net(th.cat((self.detachSplit(state, index='reward'),
                                       self.detachSplit(next_state, index='reward')), dim=1))
=======
        return self.reward_net(th.cat((self.detachSplit(state, index=self.reward_index),
                                       self.detachSplit(next_state, index=self.reward_index)), dim=1))
>>>>>>> d9ded330
<|MERGE_RESOLUTION|>--- conflicted
+++ resolved
@@ -111,26 +111,15 @@
         :param cuda: (bool)
         :param model_type: (str)
         :param losses: ([str])
-<<<<<<< HEAD
-        :param split_dimensions: ([int])) Number of dimensions for the different split
-=======
         :param split_dimensions: ([int])) Number of dimensions for the different splits
->>>>>>> d9ded330
         :param n_hidden_reward: (int) Number of hidden units for the reward model
         """
         # Comment for backward compatibility
         assert len(split_dimensions) == len(losses), "Please specify as many split dimensions {} as losses {} !".\
-<<<<<<< HEAD
-            format(len(split_dimensions), len(losses))
+        format(len(split_dimensions), len(losses))
         assert sum(split_dimensions.values()) == state_dim, \
-            "The sum of all splits' dimension {} must be equal to the state dimension {} !"\
+            "The sum of all splits' dimensions {} must be equal to the state dimension {}"\
                 .format(sum(split_dimensions.values()), str(state_dim))
-=======
-        format(len(split_dimensions), len(losses))
-        assert sum(split_dimensions) == state_dim, \
-            "The sum of all splits' dimensions {} must be equal to the state dimension {}"\
-                .format(sum(split_dimensions), str(state_dim))
->>>>>>> d9ded330
 
         self.split_dimensions = split_dimensions
         self.model_type = model_type
@@ -142,19 +131,12 @@
 
         self.cuda = cuda
         self.state_dim = state_dim
-
-<<<<<<< HEAD
-=======
-        self.ae_index = 0
-        self.reward_index = len(split_dimensions) - 2
-        self.inverse_index = len(split_dimensions) - 1
 
         # Uncomment for backward compatibility
         # self.initForwardNet(split_dimensions[self.inverse_index], action_dim)
         # self.initInverseNet(split_dimensions[self.inverse_index], action_dim, model_type=inverse_model_type)
         # self.initRewardNet(self.state_dim, n_hidden=n_hidden_reward)
 
->>>>>>> d9ded330
         self.initForwardNet(self.state_dim, action_dim)
         self.initInverseNet(self.state_dim, action_dim, model_type=inverse_model_type)
         self.initRewardNet(self.state_dim, n_hidden=n_hidden_reward)
@@ -222,15 +204,9 @@
             # dealing with a split shared with the previous loss dimensions
             if n_dim == 0 and start_idx > 0:
                 start_idx -= 1
-<<<<<<< HEAD
             if key != index:
-                tensors.append(tensor[:, start_idx:start_idx + n_dim].detach())
-=======
-
-            if idx != index:
                 # tensors.append(tensor[:, start_idx:start_idx + n_dim].detach())
                 tensors.append(th.zeros_like(tensor[:, start_idx:start_idx + n_dim]))
->>>>>>> d9ded330
             else:
                 tensors.append(tensor[:, start_idx:start_idx + n_dim])
             start_idx += n_dim
@@ -292,10 +268,5 @@
         :param action: (th Tensor)
         :return: (th.Tensor)
         """
-<<<<<<< HEAD
         return self.reward_net(th.cat((self.detachSplit(state, index='reward'),
-                                       self.detachSplit(next_state, index='reward')), dim=1))
-=======
-        return self.reward_net(th.cat((self.detachSplit(state, index=self.reward_index),
-                                       self.detachSplit(next_state, index=self.reward_index)), dim=1))
->>>>>>> d9ded330
+                                       self.detachSplit(next_state, index='reward')), dim=1))