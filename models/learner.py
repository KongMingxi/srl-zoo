from __future__ import print_function, division, absolute_import

import os
import json
import sys
import time
from collections import defaultdict

import numpy as np
import torch as th
from tqdm import tqdm

from losses.losses import LossManager, autoEncoderLoss, roboticPriorsLoss, tripletLoss, rewardModelLoss, \
    rewardPriorLoss, forwardModelLoss, inverseModelLoss, episodePriorLoss, l1Loss, l2Loss, kullbackLeiblerLoss, \
    perceptualSimilarityLoss, generationLoss
from losses.utils import findPriorsPairs
from pipeline import NAN_ERROR
from plotting.representation_plot import plotRepresentation, plt, plotImage
from preprocessing.data_loader import DataLoader
from preprocessing.utils import deNormalize
from utils import printRed, detachToNumpy
from .modules import SRLModules, SRLModulesSplit
from .priors import Discriminator

MAX_BATCH_SIZE_GPU = 256  # For plotting, max batch_size before having memory issues
EPOCH_FLAG = 1  # Plot every 1 epoch
N_WORKERS = 4

# The following variables are defined using arguments of the main script train.py
DISPLAY_PLOTS = True
BATCH_SIZE = 256
N_EPOCHS = 1
VALIDATION_SIZE = 0.2  # 20% of training data for validation
# Experimental: episode independent prior
BALANCED_SAMPLING = False  # Whether to do Uniform (default) or balanced sampling



class BaseLearner(object):
    """
    Base class for a method that learn a state representation
    from observations
    :param state_dim: (int)
    :param batch_size: (int)
    :param seed: (int)
    :param cuda: (bool)
    """

    def __init__(self, state_dim, batch_size, seed=1, cuda=False):
        super(BaseLearner, self).__init__()
        self.state_dim = state_dim
        self.batch_size = batch_size
        self.model = None
        self.seed = seed
        self.use_dae = False
        # Seed the random generator
        np.random.seed(seed)
        th.manual_seed(seed)
        if cuda:
            # Make CuDNN Determinist
            th.backends.cudnn.deterministic = True
            th.cuda.manual_seed(seed)

        self.device = th.device("cuda" if th.cuda.is_available() and cuda else "cpu")

    def _predFn(self, observations):
        """
        Predict states in test mode given observations
        :param observations: (PyTorch Tensor)
        :return: (numpy tensor)
        """
        # Move the tensor back to the cpu
        return detachToNumpy(self.model.getStates(observations))

    def predStatesWithDataLoader(self, data_loader):
        """
        Predict states using minibatches to avoid memory issues
        :param data_loader: (Baxter Data Loader object)
        :return: (numpy tensor)
        """
        predictions = []
        for (obs_var, obs_noisy_var) in data_loader:

            obs_var = obs_noisy_var.to(self.device) if self.use_dae else obs_var.to(self.device)
            predictions.append(self._predFn(obs_var))

        return np.concatenate(predictions, axis=0)

    def learn(self, *args, **kwargs):
        """
        Function called to learn a state representation
        it returns the learned states for the given observations
        """
        raise NotImplementedError("Learn method not implemented")

    @staticmethod
    def saveStates(states, images_path, rewards, log_folder, name=""):
        """
        Save learned states to json and npz files
        :param states: (numpy array)
        :param images_path: ([str])
        :param rewards: (rewards)
        :param log_folder: (str)
        :param name: (str)
        """
        print("Saving image path to state representation (image_to_state{}.json)".format(name))

        image_to_state = {path: list(map(str, state)) for path, state in zip(images_path, states)}

        with open("{}/image_to_state{}.json".format(log_folder, name), 'w') as f:
            json.dump(image_to_state, f, sort_keys=True)

        print("Saving states and rewards (states_rewards{}.npz)".format(name))

        states_rewards = {'states': states, 'rewards': rewards}
        np.savez('{}/states_rewards{}.npz'.format(log_folder, name), **states_rewards)


class SRL4robotics(BaseLearner):
    """
    :param state_dim: (int)
    :param model_type: (str) one of "resnet", "mlp" or "custom_cnn"
    :param log_folder: (str)
    :param seed: (int)
    :param learning_rate: (float)
    :param l1_reg: (float)
    :param l2_reg: (float)
    :param cuda: (bool)
    :param multi_view: (bool)
    :param losses: ([str])
    :param n_actions: (int)
    :param beta: (float)
    :param path_to_dae: path to pre-trained DAE when using perceptual loss (str)
    :param occlusion_percentage: max percentage of occlusion when using DAE (float)
    """

    def __init__(self, state_dim, model_type="resnet", inverse_model_type="linear", log_folder="logs/default",
                 seed=1, learning_rate=0.001, l1_reg=0.0, l2_reg=0.0, cuda=False,
                 multi_view=False, losses=None, losses_weights_dict=None, n_actions=6, beta=1,
                 split_index=-1 , path_to_dae=None, state_dim_dae=200, occlusion_percentage=None):

        super(SRL4robotics, self).__init__(state_dim, BATCH_SIZE, seed, cuda)

        self.multi_view = multi_view
        self.losses = losses
        self.dim_action = n_actions
        self.beta = beta
<<<<<<< HEAD
=======
        # For splitting representation
        self.split_index = split_index
        self.first_split = split_index[0] if split_index[0] > 0 else state_dim

        # if using Three splits
        if split_index[1] > split_index[0] > 0:
            self.second_split = split_index[1]
        elif split_index[1] == split_index[0]:
            # If using 2 splits or not split at all
            self.second_split = split_index[0] if split_index[0] > 0 else state_dim
        self.third_split = state_dim
>>>>>>> b768f651

        if model_type in ["linear", "mlp", "resnet", "custom_cnn"] \
                or "autoencoder" in losses or "vae" in losses:
            self.use_forward_loss = "forward" in losses
            self.use_inverse_loss = "inverse" in losses
            self.use_reward_loss = "reward" in losses
            self.no_priors = "priors" not in losses
            self.episode_prior = "episode-prior" in losses
            self.reward_prior = "reward-prior" in losses
            self.use_autoencoder = "autoencoder" in losses
            self.use_vae = "vae" in losses
            self.use_triplets = "triplet" in self.losses
            self.perceptual_similarity_loss = "perceptual" in self.losses
            self.use_dae = "dae" in self.losses
            self.path_to_dae = path_to_dae
<<<<<<< HEAD
            if isinstance(split_index, list) and split_index[0] > 0:
                print("Using splitted representation")
=======
            if split_index[1] >= split_index[0] > 0:
>>>>>>> b768f651
                self.model = SRLModulesSplit(state_dim=self.state_dim, action_dim=self.dim_action,
                                             model_type=model_type, cuda=cuda, losses=losses,
                                             split_index=split_index, inverse_model_type=inverse_model_type)
            else:
                self.model = SRLModules(state_dim=self.state_dim, action_dim=self.dim_action, model_type=model_type,
                                        cuda=cuda, losses=losses,inverse_model_type=inverse_model_type)
        else:
            raise ValueError("Unknown model: {}".format(model_type))
        print("Using {} model".format(model_type))
        self.cuda = cuda
        self.device = th.device("cuda" if th.cuda.is_available() and cuda else "cpu")

        if self.episode_prior:
            self.discriminator = Discriminator(2 * self.state_dim).to(self.device)

        self.model = self.model.to(self.device)

        learnable_params = [param for param in self.model.parameters() if param.requires_grad]

        if self.episode_prior:
            learnable_params += [p for p in self.discriminator.parameters()]

        self.optimizer = th.optim.Adam(learnable_params, lr=learning_rate)
        self.log_folder = log_folder
        self.model_type = model_type

        self.losses_weights_dict = {"forward": 1.0, "inverse": 2.0, "reward": 1.0, "priors": 1.0,
                                    "episode-prior": 1.0, "reward-prior": 10, "triplet": 1.0,
                                    "autoencoder": 1.0, "vae": 0.5e-6, "perceptual": 1e-6, "dae": 1.0,
                                    'l1_reg': l1_reg, "l2_reg": l2_reg}
        self.occlusion_percentage = occlusion_percentage
        self.state_dim_dae = state_dim_dae

        if losses_weights_dict is not None:
            self.losses_weights_dict.update(losses_weights_dict)
        print("\nYour are using the following weights for the losses: ", self.losses_weights_dict, '\n')
        if self.use_dae and self.occlusion_percentage is not None:
            print("Using a maximum occlusion surface of {}".format(str(self.occlusion_percentage)))

    @staticmethod
    def loadSavedModel(log_folder, valid_models, cuda=True):
        """
        :param log_folder: (str)
        :param valid_models: ([str])
        :param cuda: (bool)
        :return: (SRL4robotics object, dict)
        """
        # Sanity checks
        assert os.path.exists(log_folder), "Error: folder '{}' does not exist".format(log_folder)
        assert os.path.exists(log_folder + "exp_config.json"), \
            "Error: could not find 'exp_config.json' in '{}'".format(log_folder)
        assert os.path.exists(log_folder + "srl_model.pth"), \
            "Error: could not find 'srl_model.pth' in '{}'".format(log_folder)

        with open(log_folder + 'exp_config.json', 'r') as f:
            exp_config = json.load(f)

        state_dim = exp_config['state-dim']
        losses = exp_config['losses']
        n_actions = exp_config['n_actions']
        model_type = exp_config['model-type']
        multi_view = exp_config.get('multi-view', False)
        split_index = exp_config.get('split-index', [-1,-1])
        model_path = log_folder + 'srl_model.pth'
        inverse_model_type = exp_config.get('inverse-model-type', 'linear')
        occlusion_percentage = exp_config.get('occlusion-percentage', 0)

        difference = set(losses).symmetric_difference(valid_models)
        assert set(losses).intersection(valid_models) != set(), "Error: Not supported losses " + ", ".join(difference)

        srl_model = SRL4robotics(state_dim, model_type=model_type, cuda=cuda, multi_view=multi_view,
                                 losses=losses, n_actions=n_actions, split_index=split_index,
                                 inverse_model_type=inverse_model_type, occlusion_percentage=occlusion_percentage)
        srl_model.model.load_state_dict(th.load(model_path))

        return srl_model, exp_config

    def learn(self, images_path, actions, rewards, episode_starts):
        """
        Learn a state representation
        :param images_path: (numpy 1D array)
        :param actions: (numpy matrix)
        :param rewards: (numpy 1D array)
        :param episode_starts: (numpy 1D array) boolean array
                                the ith index is True if one episode starts at this frame
        :return: (numpy tensor) the learned states for the given observations
        """

        # PREPARE DATA -------------------------------------------------------------------------------------------------
        # here, we organize the data into minibatches
        # and find pairs for the respective loss terms

        num_samples = images_path.shape[0] - 1  # number of samples

        # indices for all time steps where the episode continues
        indices = np.array([i for i in range(num_samples) if not episode_starts[i + 1]], dtype='int64')
        np.random.shuffle(indices)

        # split indices into minibatches. minibatchlist is a list of lists; each
        # list is the id of the observation preserved through the training
        minibatchlist = [np.array(sorted(indices[start_idx:start_idx + self.batch_size]))
                         for start_idx in range(0, len(indices) - self.batch_size + 1, self.batch_size)]

        test_minibatchlist = DataLoader.createTestMinibatchList(len(images_path), MAX_BATCH_SIZE_GPU)

        # Number of minibatches used for validation:
        n_val_batches = np.round(VALIDATION_SIZE * len(minibatchlist)).astype(np.int64)
        val_indices = np.random.permutation(len(minibatchlist))[:n_val_batches]
        # Print some info
        print("{} minibatches for training, {} samples".format(len(minibatchlist) - n_val_batches,
                                                               (len(minibatchlist) - n_val_batches) * BATCH_SIZE))
        print("{} minibatches for validation, {} samples".format(n_val_batches, n_val_batches * BATCH_SIZE))
        assert n_val_batches > 0, "Not enough sample to create a validation set"

        # Stats about actions
        action_set = set(actions)
        n_actions = int(np.max(actions) + 1)
        print("{} unique actions / {} actions".format(len(action_set), n_actions))
        n_pairs_per_action = np.zeros(n_actions, dtype=np.int64)
        n_obs_per_action = np.zeros(n_actions, dtype=np.int64)

        for i in range(n_actions):
            n_obs_per_action[i] = np.sum(actions == i)

        print("Number of observations per action")
        print(n_obs_per_action)

        dissimilar_pairs, same_actions_pairs = None, None
        if not self.no_priors:
            dissimilar_pairs, same_actions_pairs = findPriorsPairs(self.batch_size, minibatchlist, actions, rewards,
                                                                   n_actions, n_pairs_per_action)

        if self.use_vae and self.perceptual_similarity_loss and self.path_to_dae is not None:

            self.denoiser = SRLModules(state_dim=self.state_dim_dae, action_dim=self.dim_action, model_type="custom_cnn",
                                       cuda=self.cuda, losses=["dae"])
            self.denoiser.load_state_dict(th.load(self.path_to_dae))
            self.denoiser.eval()
            self.denoiser = self.denoiser.to(self.device)
            for param in self.denoiser.parameters():
                param.requires_grad = False

        if self.episode_prior:
            idx_to_episode = {idx: episode_idx for idx, episode_idx in enumerate(np.cumsum(episode_starts))}
            minibatch_episodes = [[idx_to_episode[i] for i in minibatch] for minibatch in minibatchlist]

        data_loader = DataLoader(minibatchlist, images_path, n_workers=N_WORKERS, multi_view=self.multi_view,
                                 use_triplets=self.use_triplets, is_training=True, apply_occlusion=self.use_dae,
                                       occlusion_percentage=self.occlusion_percentage)
        test_data_loader = DataLoader(test_minibatchlist, images_path, n_workers=N_WORKERS, multi_view=self.multi_view,
                                      use_triplets=self.use_triplets, max_queue_len=1, is_training=False,
                                      apply_occlusion=self.use_dae, occlusion_percentage=self.occlusion_percentage)
        # TRAINING -----------------------------------------------------------------------------------------------------
        loss_history = defaultdict(list)

        loss_manager = LossManager(self.model, loss_history)

        best_error = np.inf
        best_model_path = "{}/srl_model.pth".format(self.log_folder)
        start_time = time.time()

        for epoch in range(N_EPOCHS):
            # In each epoch, we do a full pass over the training data:
            epoch_loss, epoch_batches = 0, 0
            val_loss = 0
            pbar = tqdm(total=len(minibatchlist))

            for minibatch_num, (minibatch_idx, obs, next_obs, noisy_obs, next_noisy_obs) in enumerate(data_loader):

                validation_mode = minibatch_idx in val_indices
                if validation_mode:
                    self.model.eval()
                else:
                    self.model.train()

                if self.use_dae:
                    noisy_obs = noisy_obs.to(self.device)
                    next_noisy_obs = next_noisy_obs.to(self.device)
                obs, next_obs = obs.to(self.device), next_obs.to(self.device)

                self.optimizer.zero_grad()
                loss_manager.resetLosses()

                decoded_obs, decoded_next_obs = None, None
                states_denoiser = None
                states_denoiser_predicted = None
                next_states_denoiser = None
                next_states_denoiser_predicted = None

                # Predict states given observations as in Time Contrastive Network (Triplet Loss) [Sermanet et al.]
                if self.use_triplets:
                    states, positive_states, negative_states = self.model.forwardTriplets(obs[:, :3:, :, :],
                                                                                          obs[:, 3:6, :, :],
                                                                                          obs[:, 6:, :, :])

                    next_states, next_positive_states, next_negative_states = self.model.forwardTriplets(
                        next_obs[:, :3:, :, :],
                        next_obs[:, 3:6, :, :],
                        next_obs[:, 6:, :, :])
                elif self.use_autoencoder:
                    (states, decoded_obs), (next_states, decoded_next_obs) = self.model(obs), self.model(next_obs)

                elif self.use_dae:
                    (states, decoded_obs), (next_states, decoded_next_obs) = \
                        self.model(noisy_obs), self.model(next_noisy_obs)

                elif self.use_vae:
                    (decoded_obs, mu, logvar), (next_decoded_obs, next_mu, next_logvar) = self.model(obs), \
                                                                                          self.model(next_obs)
                    states, next_states = self.model.getStates(obs), self.model.getStates(next_obs)

                    if self.perceptual_similarity_loss:
                        # Predictions for the perceptual similarity loss as in DARLA
                        # https://arxiv.org/pdf/1707.08475.pdf
                        (states_denoiser, decoded_obs_denoiser), (next_states_denoiser, decoded_next_obs_denoiser) = \
                            self.denoiser(obs), self.denoiser(next_obs)

                        (states_denoiser_predicted, decoded_obs_denoiser_predicted) = self.denoiser(decoded_obs)
                        (next_states_denoiser_predicted,
                         decoded_next_obs_denoiser_predicted) = self.denoiser(next_decoded_obs)
                else:
                    states, next_states = self.model(obs), self.model(next_obs)

                # Actions associated to the observations of the current minibatch
                actions_st = actions[minibatchlist[minibatch_idx]]
                actions_st = th.from_numpy(actions_st).view(-1, 1).requires_grad_(False).to(self.device)

                # L1 regularization
                if self.losses_weights_dict['l1_reg'] > 0:
                    l1Loss(loss_manager.reg_params, self.losses_weights_dict['l1_reg'], loss_manager)

                if self.losses_weights_dict['l2_reg'] > 0:
                    l2Loss(loss_manager.reg_params, self.losses_weights_dict['l2_reg'], loss_manager)

                if not self.no_priors:
                    roboticPriorsLoss(states, next_states, minibatch_idx=minibatch_idx,
                                        dissimilar_pairs=dissimilar_pairs, same_actions_pairs=same_actions_pairs,
                                        weight=self.losses_weights_dict['priors'], loss_manager=loss_manager)

                if self.use_forward_loss:
                    next_states_pred = self.model.forwardModel(states, actions_st)
                    forwardModelLoss(next_states_pred, next_states,
                                     weight=self.losses_weights_dict['forward'],
                                     loss_manager=loss_manager)

                if self.use_inverse_loss:
                    actions_pred = self.model.inverseModel(states, next_states)
                    inverseModelLoss(actions_pred, actions_st, weight=self.losses_weights_dict['inverse'],
                                     loss_manager=loss_manager)

                if self.use_reward_loss:
                    rewards_st = rewards[minibatchlist[minibatch_idx]].copy()
                    # Removing negative reward
                    rewards_st[rewards_st == -1] = 0
                    rewards_st = th.from_numpy(rewards_st).to(self.device)
                    rewards_pred = self.model.rewardModel(states, next_states)
                    rewardModelLoss(rewards_pred, rewards_st.long(), weight=self.losses_weights_dict['reward'],
                                    loss_manager=loss_manager)

                if self.use_autoencoder or self.use_dae:
                    loss_type = "dae" if self.use_dae else "autoencoder"
                    autoEncoderLoss(obs, decoded_obs, next_obs, decoded_next_obs,
                                    weight=self.losses_weights_dict[loss_type], loss_manager=loss_manager)

                if self.use_vae:

                    kullbackLeiblerLoss(mu, next_mu, logvar, next_logvar, loss_manager=loss_manager, beta=self.beta)

                    if self.perceptual_similarity_loss:
                        perceptualSimilarityLoss(states_denoiser, states_denoiser_predicted, next_states_denoiser,
                                                next_states_denoiser_predicted,
                                                weight=self.losses_weights_dict['perceptual'],
                                                loss_manager=loss_manager)
                    else:
                        generationLoss(decoded_obs, next_decoded_obs, obs, next_obs,
                                       weight=self.losses_weights_dict['vae'], loss_manager=loss_manager)

                if self.reward_prior:
                    rewards_st = rewards[minibatchlist[minibatch_idx]]
                    rewards_st = th.from_numpy(rewards_st).float().view(-1, 1).to(self.device)
                    rewardPriorLoss(states, rewards_st, weight=self.losses_weights_dict['reward-prior'],
                                    loss_manager=loss_manager)

                if self.episode_prior:
                    episodePriorLoss(minibatch_idx, minibatch_episodes, states, self.discriminator,
                                     BALANCED_SAMPLING, weight=self.losses_weights_dict['episode-prior'],
                                     loss_manager=loss_manager)
                if self.use_triplets:
                    tripletLoss(states, positive_states, negative_states, weight=self.losses_weights_dict['triplet'],
                                loss_manager=loss_manager, alpha=0.2)
                # Compute weighted average of losses
                loss_manager.updateLossHistory()
                loss = loss_manager.computeTotalLoss()

                # We have to call backward in both train/val
                # to avoid memory error
                loss.backward()
                if validation_mode:
                    val_loss += loss.item()
                    # We do not optimize on validation data
                    # so optimizer.step() is not called
                else:
                    self.optimizer.step()
                    epoch_loss += loss.item()
                    epoch_batches += 1
                pbar.update(1)
            pbar.close()

            train_loss = epoch_loss / float(epoch_batches)
            val_loss /= float(n_val_batches)
            # Even if loss_history is modified by LossManager
            # we make it explicit
            loss_history = loss_manager.loss_history
            loss_history['train_loss'].append(train_loss)
            loss_history['val_loss'].append(val_loss)
            for key in loss_history.keys():
                if key in ['train_loss', 'val_loss']:
                    continue
                loss_history[key][-1] /= epoch_batches
                if epoch + 1 < N_EPOCHS:
                    loss_history[key].append(0)

            # Save best model
            if val_loss < best_error:
                best_error = val_loss
                th.save(self.model.state_dict(), best_model_path)

            if np.isnan(train_loss):
                printRed("NaN Loss, consider increasing NOISE_STD in the gaussian noise layer")
                sys.exit(NAN_ERROR)

            # Then we print the results for this epoch:
            if (epoch + 1) % EPOCH_FLAG == 0:
                print("Epoch {:3}/{}, train_loss:{:.4f} val_loss:{:.4f}".format(epoch + 1, N_EPOCHS, train_loss,
                                                                                val_loss))
                print("{:.2f}s/epoch".format((time.time() - start_time) / (epoch + 1)))
                if DISPLAY_PLOTS:
                    with th.no_grad():
                        self.model.eval()
                        # Optionally plot the current state space
                        plotRepresentation(self.predStatesWithDataLoader(test_data_loader), rewards,
                                           add_colorbar=epoch == 0,
                                           name="Learned State Representation (Training Data)")

                        if self.use_autoencoder or self.use_vae or self.use_dae:
                            # Plot Reconstructed Image
                            if obs[0].shape[0] == 3:  # RGB
                                plotImage(deNormalize(detachToNumpy(obs[0])), "Input Image (Train)")
                                if self.use_dae:
                                    plotImage(deNormalize(detachToNumpy(noisy_obs[0])), "Noisy Input Image (Train)")
                                if self.perceptual_similarity_loss:
                                    plotImage(deNormalize(detachToNumpy(decoded_obs_denoiser[0])), "Reconstructed Image DAE")
                                    plotImage(deNormalize(detachToNumpy(decoded_obs_denoiser_predicted[0])), "Reconstructed Image predicted DAE")
                                plotImage(deNormalize(detachToNumpy(decoded_obs[0])), "Reconstructed Image")

                            elif obs[0].shape[0] % 3 == 0:  # Multi-RGB
                                for k in range(obs[0].shape[0] // 3):
                                    plotImage(deNormalize(detachToNumpy(obs[0][k * 3:(k + 1) * 3, :, :]), "image_net"),
                                              "Input Image {} (Train)".format(k + 1))
                                    if self.use_dae:
                                        plotImage(deNormalize(detachToNumpy(noisy_obs[0][k * 3:(k + 1) * 3, :, :])),
                                                  "Noisy Input Image (Train)".format(k + 1))
                                    if self.perceptual_similarity_loss:
                                        plotImage(deNormalize(
                                            detachToNumpy(decoded_obs_denoiser[0][k * 3:(k + 1) * 3, :, :])),
                                                  "Reconstructed Image DAE")
                                        plotImage(deNormalize(
                                            detachToNumpy(decoded_obs_denoiser_predicted[0][k * 3:(k + 1) * 3, :, :])),
                                                  "Reconstructed Image predicted DAE")
                                    plotImage(deNormalize(detachToNumpy(decoded_obs[0][k * 3:(k + 1) * 3, :, :])),
                                              "Reconstructed Image {}".format(k + 1))

        if DISPLAY_PLOTS:
            plt.close("Learned State Representation (Training Data)")

        # Load best model before predicting states
        self.model.load_state_dict(th.load(best_model_path))

        print("Predicting states for all the observations...")
        # return predicted states for training observations
        self.model.eval()
        with th.no_grad():
            pred_states = self.predStatesWithDataLoader(test_data_loader)
        pairs_loss_weight = [k for k in zip(loss_manager.names, loss_manager.weights)]
        return loss_history, pred_states, pairs_loss_weight<|MERGE_RESOLUTION|>--- conflicted
+++ resolved
@@ -145,20 +145,6 @@
         self.losses = losses
         self.dim_action = n_actions
         self.beta = beta
-<<<<<<< HEAD
-=======
-        # For splitting representation
-        self.split_index = split_index
-        self.first_split = split_index[0] if split_index[0] > 0 else state_dim
-
-        # if using Three splits
-        if split_index[1] > split_index[0] > 0:
-            self.second_split = split_index[1]
-        elif split_index[1] == split_index[0]:
-            # If using 2 splits or not split at all
-            self.second_split = split_index[0] if split_index[0] > 0 else state_dim
-        self.third_split = state_dim
->>>>>>> b768f651
 
         if model_type in ["linear", "mlp", "resnet", "custom_cnn"] \
                 or "autoencoder" in losses or "vae" in losses:
@@ -174,12 +160,9 @@
             self.perceptual_similarity_loss = "perceptual" in self.losses
             self.use_dae = "dae" in self.losses
             self.path_to_dae = path_to_dae
-<<<<<<< HEAD
+            
             if isinstance(split_index, list) and split_index[0] > 0:
                 print("Using splitted representation")
-=======
-            if split_index[1] >= split_index[0] > 0:
->>>>>>> b768f651
                 self.model = SRLModulesSplit(state_dim=self.state_dim, action_dim=self.dim_action,
                                              model_type=model_type, cuda=cuda, losses=losses,
                                              split_index=split_index, inverse_model_type=inverse_model_type)
