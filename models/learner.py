--- conflicted
+++ resolved
@@ -34,25 +34,7 @@
 BALANCED_SAMPLING = False  # Whether to do Uniform (default) or balanced sampling
 
 
-<<<<<<< HEAD
-=======
-def observationsGenerator(observations, device, batch_size=64):
-    """
-    Python generator to avoid out of memory issues
-    when predicting states for all the observations
-    :param observations: (torch tensor)
-    :param batch_size: (int)
-    :param device: (pytorch device)
-    """
-    n_minibatches = len(observations) // batch_size + 1
-    for i in range(n_minibatches):
-        start_idx, end_idx = batch_size * i, batch_size * (i + 1)
-        obs_var = observations[start_idx:end_idx].set_grad_enabled(False)
-        obs_var = obs_var.to(device)
-        yield obs_var
-
-
->>>>>>> f32d4685
+
 class BaseLearner(object):
     """
     Base class for a method that learn a state representation
@@ -162,14 +144,9 @@
     """
 
     def __init__(self, state_dim, model_type="resnet", log_folder="logs/default",
-<<<<<<< HEAD
                  seed=1, learning_rate=0.001, l1_reg=0.0, l2_reg=0.0, cuda=False,
-                 multi_view=False, losses=None, n_actions=6, beta=1, split_index=-1):
-=======
-                 seed=1, learning_rate=0.001, l1_reg=0.0, cuda=False,
-                 multi_view=False, losses=None, losses_weights_dict=None, n_actions=6, beta=1, 
-                 path_denoiser=None, occlusion_percentage=None):
->>>>>>> f32d4685
+                 multi_view=False, losses=None, losses_weights_dict=None, n_actions=6, beta=1,
+                 split_index=-1, path_denoiser=None, occlusion_percentage=None):
 
         super(SRL4robotics, self).__init__(state_dim, BATCH_SIZE, seed, cuda)
 
@@ -177,13 +154,10 @@
         self.losses = losses
         self.dim_action = n_actions
         self.beta = beta
-<<<<<<< HEAD
         # For splitting representation
         self.split_index = split_index
         self.state_dim_first_split = split_index if split_index > 0 else state_dim
         self.state_dim_second_split = state_dim - split_index if split_index > 0 else state_dim
-=======
->>>>>>> f32d4685
 
         if model_type in ["linear", "mlp", "resnet", "custom_cnn"] \
                 or "autoencoder" in losses or "vae" in losses:
@@ -196,7 +170,9 @@
             self.use_autoencoder = "autoencoder" in losses
             self.use_vae = "vae" in losses
             self.use_triplets = "triplet" in self.losses
-<<<<<<< HEAD
+            self.perceptual_similarity_loss = "perceptual" in self.losses
+            self.use_dae = "dae" in self.losses
+            self.path_denoiser = path_denoiser
             if split_index > 0:
                 self.model = SRLModulesSplit(state_dim=self.state_dim, action_dim=self.dim_action,
                                              model_type=model_type,
@@ -204,13 +180,6 @@
             else:
                 self.model = SRLModules(state_dim=self.state_dim, action_dim=self.dim_action, model_type=model_type,
                                         cuda=cuda, losses=losses)
-=======
-            self.perceptual_similarity_loss = "perceptual" in self.losses
-            self.use_dae = "dae" in self.losses
-            self.path_denoiser = path_denoiser
-            self.model = SRLModules(state_dim=self.state_dim, action_dim=self.dim_action, model_type=model_type,
-                                    cuda=cuda, losses=losses)
->>>>>>> f32d4685
         else:
             raise ValueError("Unknown model: {}".format(model_type))
         print("Using {} model".format(model_type))
@@ -233,7 +202,18 @@
         self.log_folder = log_folder
         self.model_type = model_type
 
-<<<<<<< HEAD
+        self.losses_weights_dict = {"forward": 1.0, "inverse": 1.0, "reward": 1.0, "priors": 1.0,
+                                    "episode-prior": 1.0, "reward-prior": 10, "triplet": 1.0,
+                                    "autoencoder": 1.0, "vae": 1.0, "perceptual": 1e-6, "dae": 1.0}
+        self.occlusion_percentage = occlusion_percentage
+
+        if losses_weights_dict is not None:
+            self.losses_weights_dict.update(losses_weights_dict)
+        print("\nYour are using the following weights for uour lossses: ", self.losses_weights_dict, '\n')
+        if self.use_dae and self.occlusion_percentage is not None:
+            print("Using a maximum occlusion surface of {}".format(str(self.occlusion_percentage)))
+
+
     @staticmethod
     def loadSavedModel(log_folder, valid_models, cuda=True):
         """
@@ -268,17 +248,6 @@
         srl_model.model.load_state_dict(th.load(model_path))
 
         return srl_model, exp_config
-=======
-        self.losses_weights_dict = {"forward": 1.0, "inverse": 1.0, "reward": 1.0, "priors": 1.0,
-                                   "episode-prior": 1.0, "reward-prior": 10, "triplet": 1.0,
-                                   "autoencoder": 1.0, "vae": 1.0, "perceptual": 1e-6, "dae": 1.0}
-        self.occlusion_percentage = occlusion_percentage
-
-        if losses_weights_dict is not None:
-            self.losses_weights_dict.update(losses_weights_dict)
-        print("\nYour are using the following weights for uour lossses: ", self.losses_weights_dict,'\n')
-        if self.use_dae and self.occlusion_percentage is not None:
-            print("Using a maximum occlusion surface of {}".format(str(self.occlusion_percentage)))
 
 
     def predStatesWithDataLoader(self, data_loader, restore_train=False):
@@ -298,7 +267,7 @@
         if restore_train:
             data_loader.trainMode()
         return np.concatenate(predictions, axis=0)
->>>>>>> f32d4685
+
 
     def learn(self, images_path, actions, rewards, episode_starts):
         """
@@ -353,8 +322,6 @@
             dissimilar_pairs, same_actions_pairs = findPriorsPairs(self.batch_size, minibatchlist, actions, rewards,
                                                                    n_actions, n_pairs_per_action)
 
-<<<<<<< HEAD
-=======
         if self.use_vae and self.perceptual_similarity_loss and self.path_denoiser is not None:
 
             self.denoiser = SRLModules(state_dim=200, action_dim=self.dim_action, model_type="custom_cnn",
@@ -368,7 +335,6 @@
 
             
 
->>>>>>> f32d4685
         if self.episode_prior:
             idx_to_episode = {idx: episode_idx for idx, episode_idx in enumerate(np.cumsum(episode_starts))}
             minibatch_episodes = [[idx_to_episode[i] for i in minibatch] for minibatch in minibatchlist]
@@ -380,12 +346,7 @@
         # TRAINING -----------------------------------------------------------------------------------------------------
         loss_history = defaultdict(list)
 
-<<<<<<< HEAD
         loss_manager = LossManager(self.model, loss_history)
-=======
-        loss_manager = LossManager(self.model, self.l1_reg, loss_history)
-        self.losses_weights_dict["l1_loss"] = loss_manager.l1_coeff
->>>>>>> f32d4685
 
         best_error = np.inf
         best_model_path = "{}/srl_model.pth".format(self.log_folder)
@@ -463,51 +424,26 @@
 
                 if not self.no_priors:
                     roboticPriorsLoss(states, next_states, minibatch_idx=minibatch_idx,
-<<<<<<< HEAD
-                                      dissimilar_pairs=dissimilar_pairs, same_actions_pairs=same_actions_pairs,
-                                      weight=1., loss_manager=loss_manager)
+                                        dissimilar_pairs=dissimilar_pairs, same_actions_pairs=same_actions_pairs,
+                                        weight=self.losses_weights_dict['priors'], loss_manager=loss_manager)
 
                 if self.use_forward_loss:
                     next_states_pred = self.model.forwardModel(states, actions_st)
-                    forwardModelLoss(next_states_pred, next_states[:, -self.state_dim_second_split:], weight=1.,
-=======
-                                        dissimilar_pairs=dissimilar_pairs, same_actions_pairs=same_actions_pairs,
-                                        weight=self.losses_weights_dict['priors'], loss_manager=loss_manager)
-
-                if self.use_forward_loss:
-                    next_states_pred = self.model.forwardModel(states, actions_st)
-                    forwardModelLoss(next_states_pred, next_states, weight=self.losses_weights_dict['forward'],
->>>>>>> f32d4685
+                    forwardModelLoss(next_states_pred, next_states[:, -self.state_dim_second_split:],
+                                     weight=self.losses_weights_dict['forward'],
                                      loss_manager=loss_manager)
 
                 if self.use_inverse_loss:
                     actions_pred = self.model.inverseModel(states, next_states)
-<<<<<<< HEAD
-                    inverseModelLoss(actions_pred, actions_st, weight=2, loss_manager=loss_manager)
-=======
                     inverseModelLoss(actions_pred, actions_st, weight=self.losses_weights_dict['inverse'],
                                      loss_manager=loss_manager)
->>>>>>> f32d4685
 
                 if self.use_reward_loss:
                     rewards_st = rewards[minibatchlist[minibatch_idx]].copy()
                     # Removing negative reward
                     rewards_st[rewards_st == -1] = 0
-<<<<<<< HEAD
                     rewards_st = th.from_numpy(rewards_st).to(self.device)
                     rewards_pred = self.model.rewardModel(states, next_states)
-                    rewardModelLoss(rewards_pred, rewards_st.long(), weight=1, loss_manager=loss_manager)
-
-                if self.use_autoencoder:
-                    autoEncoderLoss(obs, decoded_obs, next_obs, decoded_next_obs, weight=1, loss_manager=loss_manager)
-
-                if self.use_vae:
-                    vaeLoss(decoded_obs, next_decoded_obs, obs, next_obs, mu, next_mu, logvar, next_logvar,
-                            weight=0.5e-6,
-                            loss_manager=loss_manager, beta=self.beta)
-=======
-                    rewards_st = th.from_numpy(rewards_st).view(-1, 1).to(self.device)
-                    rewards_pred = self.model.rewardModel(states)
                     rewardModelLoss(rewards_pred, rewards_st.long(), weight=self.losses_weights_dict['reward'],
                                     loss_manager=loss_manager)
 
@@ -525,30 +461,20 @@
                             next_encoded_real=next_states_denoiser,
                             next_encoded_prediction=next_states_denoiser_predicted,
                             weight_perceptual=self.losses_weights_dict['perceptual'])
->>>>>>> f32d4685
 
                 if self.reward_prior:
                     rewards_st = rewards[minibatchlist[minibatch_idx]]
                     rewards_st = th.from_numpy(rewards_st).float().view(-1, 1).to(self.device)
-<<<<<<< HEAD
-                    rewardPriorLoss(states, rewards_st, weight=1., loss_manager=loss_manager)
-=======
                     rewardPriorLoss(states, rewards_st, weight=self.losses_weights_dict['reward-prior'],
                                     loss_manager=loss_manager)
->>>>>>> f32d4685
 
                 if self.episode_prior:
                     episodePriorLoss(minibatch_idx, minibatch_episodes, states, self.discriminator,
                                      BALANCED_SAMPLING, weight=self.losses_weights_dict['episode-prior'],
                                      loss_manager=loss_manager)
                 if self.use_triplets:
-<<<<<<< HEAD
-                    tripletLoss(states, positive_states, negative_states, weight=1.0, loss_manager=loss_manager,
-                                alpha=0.2)
-=======
                     tripletLoss(states, positive_states, negative_states, weight=self.losses_weights_dict['triplet'],
                                 loss_manager=loss_manager, alpha=0.2)
->>>>>>> f32d4685
                 # Compute weighted average of losses
                 loss_manager.updateLossHistory()
                 loss = loss_manager.computeTotalLoss()
@@ -605,11 +531,6 @@
                         if self.use_autoencoder or self.use_vae or self.use_dae:
                             # Plot Reconstructed Image
                             if obs[0].shape[0] == 3:  # RGB
-<<<<<<< HEAD
-                                plotImage(deNormalize(detachToNumpy(obs[0]), "image_net"), "Input Image (Train)")
-                                plotImage(deNormalize(detachToNumpy(decoded_obs[0]), "image_net"),
-                                          "Reconstructed Image")
-=======
                                 plotImage(deNormalize(detachToNumpy(obs[0])), "Input Image (Train)")
                                 if self.use_dae:
                                     plotImage(deNormalize(detachToNumpy(noisy_obs[0])), "Noisy Input Image (Train)")
@@ -617,22 +538,16 @@
                                     plotImage(deNormalize(detachToNumpy(decoded_obs_denoiser[0])), "Reconstructed Image DAE")
                                     plotImage(deNormalize(detachToNumpy(decoded_obs_denoiser_predicted[0])), "Reconstructed Image predicted DAE")
                                 plotImage(deNormalize(detachToNumpy(decoded_obs[0])), "Reconstructed Image")
->>>>>>> f32d4685
 
                             elif obs[0].shape[0] % 3 == 0:  # Multi-RGB
                                 for k in range(obs[0].shape[0] // 3):
                                     plotImage(deNormalize(detachToNumpy(obs[0][k * 3:(k + 1) * 3, :, :]), "image_net"),
                                               "Input Image {} (Train)".format(k + 1))
-<<<<<<< HEAD
-                                    plotImage(deNormalize(detachToNumpy(decoded_obs[0][k * 3:(k + 1) * 3, :, :]),
-                                                          "image_net"),
-=======
                                     if self.use_dae:
                                         plotImage(deNormalize(detachToNumpy(noisy_obs[0][k * 3:(k + 1) * 3, :, :])),
                                                   "Noisy Input Image (Train)".format(k + 1))
 
                                     plotImage(deNormalize(detachToNumpy(decoded_obs[0][k * 3:(k + 1) * 3, :, :])),
->>>>>>> f32d4685
                                               "Reconstructed Image {}".format(k + 1))
 
         if DISPLAY_PLOTS:
