from __future__ import print_function, division, absolute_import

import os
import json
import sys
import time
from collections import defaultdict

import numpy as np
import torch as th
from tqdm import tqdm

from losses.losses import LossManager, autoEncoderLoss, roboticPriorsLoss, tripletLoss, rewardModelLoss, \
    rewardPriorLoss, forwardModelLoss, inverseModelLoss, episodePriorLoss, vaeLoss, l1Loss, l2Loss
from losses.utils import findPriorsPairs
from pipeline import NAN_ERROR
from plotting.representation_plot import plotRepresentation, plt, plotImage
from preprocessing.data_loader import DataLoader
from preprocessing.utils import deNormalize
from utils import printRed, detachToNumpy
from .modules import SRLModules, SRLModulesSplit
from .priors import Discriminator

MAX_BATCH_SIZE_GPU = 256  # For plotting, max batch_size before having memory issues
EPOCH_FLAG = 1  # Plot every 1 epoch
N_WORKERS = 4

# The following variables are defined using arguments of the main script train.py
DISPLAY_PLOTS = True
BATCH_SIZE = 256
N_EPOCHS = 1
VALIDATION_SIZE = 0.2  # 20% of training data for validation
# Experimental: episode independent prior
BALANCED_SAMPLING = False  # Whether to do Uniform (default) or balanced sampling



class BaseLearner(object):
    """
    Base class for a method that learn a state representation
    from observations
    :param state_dim: (int)
    :param batch_size: (int)
    :param seed: (int)
    :param cuda: (bool)
    """

    def __init__(self, state_dim, batch_size, seed=1, cuda=False):
        super(BaseLearner, self).__init__()
        self.state_dim = state_dim
        self.batch_size = batch_size
        self.model = None
        self.seed = seed
        self.use_dae = False
        # Seed the random generator
        np.random.seed(seed)
        th.manual_seed(seed)
        if cuda:
            # Make CuDNN Determinist
            th.backends.cudnn.deterministic = True
            th.cuda.manual_seed(seed)

        self.device = th.device("cuda" if th.cuda.is_available() and cuda else "cpu")

    def _predFn(self, observations):
        """
        Predict states in test mode given observations
        :param observations: (PyTorch Tensor)
        :return: (numpy tensor)
        """
        # Move the tensor back to the cpu
        return detachToNumpy(self.model.getStates(observations))

    def predStatesWithDataLoader(self, data_loader):
        """
        Predict states using minibatches to avoid memory issues
        :param data_loader: (Baxter Data Loader object)
        :return: (numpy tensor)
        """
        predictions = []
        for (obs_var, obs_noisy_var) in data_loader:

            obs_var = obs_noisy_var.to(self.device) if self.use_dae else obs_var.to(self.device)
            predictions.append(self._predFn(obs_var))

        return np.concatenate(predictions, axis=0)

    def learn(self, *args, **kwargs):
        """
        Function called to learn a state representation
        it returns the learned states for the given observations
        """
        raise NotImplementedError("Learn method not implemented")

    @staticmethod
    def saveStates(states, images_path, rewards, log_folder, name=""):
        """
        Save learned states to json and npz files
        :param states: (numpy array)
        :param images_path: ([str])
        :param rewards: (rewards)
        :param log_folder: (str)
        :param name: (str)
        """
        print("Saving image path to state representation (image_to_state{}.json)".format(name))

        image_to_state = {path: list(map(str, state)) for path, state in zip(images_path, states)}

        with open("{}/image_to_state{}.json".format(log_folder, name), 'w') as f:
            json.dump(image_to_state, f, sort_keys=True)

        print("Saving states and rewards (states_rewards{}.npz)".format(name))

        states_rewards = {'states': states, 'rewards': rewards}
        np.savez('{}/states_rewards{}.npz'.format(log_folder, name), **states_rewards)


class SRL4robotics(BaseLearner):
    """
    :param state_dim: (int)
    :param model_type: (str) one of "resnet", "mlp" or "custom_cnn"
    :param log_folder: (str)
    :param seed: (int)
    :param learning_rate: (float)
    :param l1_reg: (float)
    :param l2_reg: (float)
    :param cuda: (bool)
    :param multi_view: (bool)
    :param losses: ([str])
    :param n_actions: (int)
    :param beta: (float)
    :param path_to_dae: path to pre-trained DAE when using perceptual loss (str)
    :param occlusion_percentage: max percentage of occlusion when using DAE (float)
    """

    def __init__(self, state_dim, model_type="resnet", log_folder="logs/default",
<<<<<<< HEAD
                 seed=1, learning_rate=0.001, l1_reg=0.0, cuda=False,
                 multi_view=False, losses=None, losses_weights_dict=None, n_actions=6, beta=1, 
                 path_to_dae=None, occlusion_percentage=None):
=======
                 seed=1, learning_rate=0.001, l1_reg=0.0, l2_reg=0.0, cuda=False,
                 multi_view=False, losses=None, losses_weights_dict=None, n_actions=6, beta=1,
                 split_index=-1, path_denoiser=None, occlusion_percentage=None):
>>>>>>> a1405ca1

        super(SRL4robotics, self).__init__(state_dim, BATCH_SIZE, seed, cuda)

        self.multi_view = multi_view
        self.losses = losses
        self.dim_action = n_actions
        self.beta = beta
        # For splitting representation
        self.split_index = split_index
        self.state_dim_first_split = split_index if split_index > 0 else state_dim
        self.state_dim_second_split = state_dim - split_index if split_index > 0 else state_dim

        if model_type in ["linear", "mlp", "resnet", "custom_cnn"] \
                or "autoencoder" in losses or "vae" in losses:
            self.use_forward_loss = "forward" in losses
            self.use_inverse_loss = "inverse" in losses
            self.use_reward_loss = "reward" in losses
            self.no_priors = "priors" not in losses
            self.episode_prior = "episode-prior" in losses
            self.reward_prior = "reward-prior" in losses
            self.use_autoencoder = "autoencoder" in losses
            self.use_vae = "vae" in losses
            self.use_triplets = "triplet" in self.losses
            self.perceptual_similarity_loss = "perceptual" in self.losses
            self.use_dae = "dae" in self.losses
<<<<<<< HEAD
            self.path_to_dae = path_to_dae
            self.model = SRLModules(state_dim=self.state_dim, action_dim=self.dim_action, model_type=model_type,
                                    cuda=cuda, losses=losses)
=======
            self.path_denoiser = path_denoiser
            if split_index > 0:
                self.model = SRLModulesSplit(state_dim=self.state_dim, action_dim=self.dim_action,
                                             model_type=model_type,
                                             cuda=cuda, losses=losses, split_index=split_index)
            else:
                self.model = SRLModules(state_dim=self.state_dim, action_dim=self.dim_action, model_type=model_type,
                                        cuda=cuda, losses=losses)
>>>>>>> a1405ca1
        else:
            raise ValueError("Unknown model: {}".format(model_type))
        print("Using {} model".format(model_type))
        self.cuda = cuda
        self.device = th.device("cuda" if th.cuda.is_available() and cuda else "cpu")

        if self.episode_prior:
            self.discriminator = Discriminator(2 * self.state_dim).to(self.device)

        self.model = self.model.to(self.device)

        learnable_params = [param for param in self.model.parameters() if param.requires_grad]

        if self.episode_prior:
            learnable_params += [p for p in self.discriminator.parameters()]

        self.optimizer = th.optim.Adam(learnable_params, lr=learning_rate)
        self.l1_reg = l1_reg
        self.l2_reg = l2_reg
        self.log_folder = log_folder
        self.model_type = model_type

        self.losses_weights_dict = {"forward": 1.0, "inverse": 1.0, "reward": 1.0, "priors": 1.0,
                                    "episode-prior": 1.0, "reward-prior": 10, "triplet": 1.0,
                                    "autoencoder": 1.0, "vae": 1.0, "perceptual": 1e-6, "dae": 1.0}
        self.occlusion_percentage = occlusion_percentage

        if losses_weights_dict is not None:
            self.losses_weights_dict.update(losses_weights_dict)
        print("\nYour are using the following weights for uour lossses: ", self.losses_weights_dict, '\n')
        if self.use_dae and self.occlusion_percentage is not None:
            print("Using a maximum occlusion surface of {}".format(str(self.occlusion_percentage)))


    @staticmethod
    def loadSavedModel(log_folder, valid_models, cuda=True):
        """
        :param log_folder: (str)
        :param valid_models: ([str])
        :param cuda: (bool)
        :return: (SRL4robotics object, dict)
        """
        # Sanity checks
        assert os.path.exists(log_folder), "Error: folder '{}' does not exist".format(log_folder)
        assert os.path.exists(log_folder + "exp_config.json"), \
            "Error: could not find 'exp_config.json' in '{}'".format(log_folder)
        assert os.path.exists(log_folder + "srl_model.pth"), \
            "Error: could not find 'srl_model.pth' in '{}'".format(log_folder)

        with open(log_folder + 'exp_config.json', 'r') as f:
            exp_config = json.load(f)

        state_dim = exp_config['state-dim']
        losses = exp_config['losses']
        n_actions = exp_config['n_actions']
        model_type = exp_config['model-type']
        multi_view = exp_config.get('multi-view', False)
        split_index = exp_config.get('split-index', -1)
        model_path = log_folder + 'srl_model.pth'

        difference = set(losses).symmetric_difference(valid_models)
        assert set(losses).intersection(valid_models) != set(), "Error: Not supported losses " + ", ".join(difference)

        srl_model = SRL4robotics(state_dim, model_type=model_type, cuda=cuda, multi_view=multi_view,
                                 losses=losses, n_actions=n_actions, split_index=split_index)
        srl_model.model.load_state_dict(th.load(model_path))

        return srl_model, exp_config

    def learn(self, images_path, actions, rewards, episode_starts):
        """
        Learn a state representation
        :param images_path: (numpy 1D array)
        :param actions: (numpy matrix)
        :param rewards: (numpy 1D array)
        :param episode_starts: (numpy 1D array) boolean array
                                the ith index is True if one episode starts at this frame
        :return: (numpy tensor) the learned states for the given observations
        """

        # PREPARE DATA -------------------------------------------------------------------------------------------------
        # here, we organize the data into minibatches
        # and find pairs for the respective loss terms

        num_samples = images_path.shape[0] - 1  # number of samples

        # indices for all time steps where the episode continues
        indices = np.array([i for i in range(num_samples) if not episode_starts[i + 1]], dtype='int64')
        np.random.shuffle(indices)

        # split indices into minibatches. minibatchlist is a list of lists; each
        # list is the id of the observation preserved through the training
        minibatchlist = [np.array(sorted(indices[start_idx:start_idx + self.batch_size]))
                         for start_idx in range(0, len(indices) - self.batch_size + 1, self.batch_size)]

        test_minibatchlist = DataLoader.createTestMinibatchList(len(images_path), MAX_BATCH_SIZE_GPU)

        # Number of minibatches used for validation:
        n_val_batches = np.round(VALIDATION_SIZE * len(minibatchlist)).astype(np.int64)
        val_indices = np.random.permutation(len(minibatchlist))[:n_val_batches]
        # Print some info
        print("{} minibatches for training, {} samples".format(len(minibatchlist) - n_val_batches,
                                                               (len(minibatchlist) - n_val_batches) * BATCH_SIZE))
        print("{} minibatches for validation, {} samples".format(n_val_batches, n_val_batches * BATCH_SIZE))
        assert n_val_batches > 0, "Not enough sample to create a validation set"

        # Stats about actions
        action_set = set(actions)
        n_actions = int(np.max(actions) + 1)
        print("{} unique actions / {} actions".format(len(action_set), n_actions))
        n_pairs_per_action = np.zeros(n_actions, dtype=np.int64)
        n_obs_per_action = np.zeros(n_actions, dtype=np.int64)

        for i in range(n_actions):
            n_obs_per_action[i] = np.sum(actions == i)

        print("Number of observations per action")
        print(n_obs_per_action)

        dissimilar_pairs, same_actions_pairs = None, None
        if not self.no_priors:
            dissimilar_pairs, same_actions_pairs = findPriorsPairs(self.batch_size, minibatchlist, actions, rewards,
                                                                   n_actions, n_pairs_per_action)

        if self.use_vae and self.perceptual_similarity_loss and self.path_to_dae is not None:

            self.denoiser = SRLModules(state_dim=200, action_dim=self.dim_action, model_type="custom_cnn",
                       cuda=self.cuda, losses=["dae"])
            self.denoiser.eval()
            self.device = th.device("cuda" if th.cuda.is_available() and self.cuda else "cpu")
            self.denoiser = self.denoiser.to(self.device)
            self.denoiser.load_state_dict(th.load(self.path_to_dae))
            for param in self.denoiser.parameters():
                param.requires_grad = False

            

        if self.episode_prior:
            idx_to_episode = {idx: episode_idx for idx, episode_idx in enumerate(np.cumsum(episode_starts))}
            minibatch_episodes = [[idx_to_episode[i] for i in minibatch] for minibatch in minibatchlist]

<<<<<<< HEAD
        data_loader = CustomDataLoader(minibatchlist, images_path,
                                       cache_capacity=100, multi_view=self.multi_view, n_workers=N_WORKERS,
                                       use_triplets=self.use_triplets, apply_occlusion=self.use_dae,
=======
        data_loader = DataLoader(minibatchlist, images_path, n_workers=N_WORKERS, multi_view=self.multi_view,
                                 use_triplets=self.use_triplets, is_training=True, apply_occlusion=self.use_dae,
>>>>>>> a1405ca1
                                       occlusion_percentage=self.occlusion_percentage)
        test_data_loader = DataLoader(test_minibatchlist, images_path, n_workers=N_WORKERS, multi_view=self.multi_view,
                                      use_triplets=self.use_triplets, max_queue_len=1, is_training=False,
                                      apply_occlusion=self.use_dae, occlusion_percentage=self.occlusion_percentage)
        # TRAINING -----------------------------------------------------------------------------------------------------
        loss_history = defaultdict(list)

        loss_manager = LossManager(self.model, loss_history)

        best_error = np.inf
        best_model_path = "{}/srl_model.pth".format(self.log_folder)
        start_time = time.time()

        for epoch in range(N_EPOCHS):
            # In each epoch, we do a full pass over the training data:
            epoch_loss, epoch_batches = 0, 0
            val_loss = 0
            pbar = tqdm(total=len(minibatchlist))

            for minibatch_num, (minibatch_idx, obs, next_obs, noisy_obs, next_noisy_obs) in enumerate(data_loader):

                validation_mode = minibatch_idx in val_indices
                if validation_mode:
                    self.model.eval()
                else:
                    self.model.train()

                if self.use_dae:
                    noisy_obs = noisy_obs.to(self.device)
                    next_noisy_obs = next_noisy_obs.to(self.device)
                obs, next_obs = obs.to(self.device), next_obs.to(self.device)

                self.optimizer.zero_grad()
                loss_manager.resetLosses()

                decoded_obs, decoded_next_obs = None, None
                states_denoiser = None
                states_denoiser_predicted = None
                next_states_denoiser = None
                next_states_denoiser_predicted = None

                # Predict states given observations as in Time Contrastive Network (Triplet Loss) [Sermanet et al.]
                if self.use_triplets:
                    states, positive_states, negative_states = self.model.forwardTriplets(obs[:, :3:, :, :],
                                                                                          obs[:, 3:6, :, :],
                                                                                          obs[:, 6:, :, :])

                    next_states, next_positive_states, next_negative_states = self.model.forwardTriplets(
                        next_obs[:, :3:, :, :],
                        next_obs[:, 3:6, :, :],
                        next_obs[:, 6:, :, :])
                elif self.use_autoencoder:
                    (states, decoded_obs), (next_states, decoded_next_obs) = self.model(obs), self.model(next_obs)

                elif self.use_dae:
                    (states, decoded_obs), (next_states, decoded_next_obs) = \
                        self.model(noisy_obs), self.model(next_noisy_obs)

                elif self.use_vae:
                    (decoded_obs, mu, logvar), (next_decoded_obs, next_mu, next_logvar) = self.model(obs), \
                                                                                          self.model(next_obs)
                    states, next_states = self.model.getStates(obs), self.model.getStates(next_obs)

                    if self.perceptual_similarity_loss:
                        # Predictions for the perceptual similarity loss as in DARLA
                        # https://arxiv.org/pdf/1707.08475.pdf
                        (states_denoiser, decoded_obs_denoiser), (next_states_denoiser, decoded_next_obs_denoiser) = \
                            self.denoiser(obs), self.denoiser(next_obs)

                        (states_denoiser_predicted, decoded_obs_denoiser_predicted) = self.denoiser(decoded_obs)
                        (next_states_denoiser_predicted,
                         decoded_next_obs_denoiser_predicted) = self.denoiser(next_decoded_obs)
                else:
                    states, next_states = self.model(obs), self.model(next_obs)

                # Actions associated to the observations of the current minibatch
                actions_st = actions[minibatchlist[minibatch_idx]]
                actions_st = th.from_numpy(actions_st).view(-1, 1).requires_grad_(False).to(self.device)

                # L1 regularization
                if self.l1_reg > 0:
                    l1Loss(loss_manager.reg_params, self.l1_reg, loss_manager)

                if self.l2_reg > 0:
                    l2Loss(loss_manager.reg_params, self.l2_reg, loss_manager)

                if not self.no_priors:
                    roboticPriorsLoss(states, next_states, minibatch_idx=minibatch_idx,
                                        dissimilar_pairs=dissimilar_pairs, same_actions_pairs=same_actions_pairs,
                                        weight=self.losses_weights_dict['priors'], loss_manager=loss_manager)

                if self.use_forward_loss:
                    next_states_pred = self.model.forwardModel(states, actions_st)
                    forwardModelLoss(next_states_pred, next_states[:, -self.state_dim_second_split:],
                                     weight=self.losses_weights_dict['forward'],
                                     loss_manager=loss_manager)

                if self.use_inverse_loss:
                    actions_pred = self.model.inverseModel(states, next_states)
                    inverseModelLoss(actions_pred, actions_st, weight=self.losses_weights_dict['inverse'],
                                     loss_manager=loss_manager)

                if self.use_reward_loss:
                    rewards_st = rewards[minibatchlist[minibatch_idx]].copy()
                    # Removing negative reward
                    rewards_st[rewards_st == -1] = 0
                    rewards_st = th.from_numpy(rewards_st).to(self.device)
                    rewards_pred = self.model.rewardModel(states, next_states)
                    rewardModelLoss(rewards_pred, rewards_st.long(), weight=self.losses_weights_dict['reward'],
                                    loss_manager=loss_manager)

                if self.use_autoencoder or self.use_dae:
                    loss_type = "dae" if self.use_dae else "autoencoder"
                    autoEncoderLoss(obs, decoded_obs, next_obs, decoded_next_obs,
                                    weight=self.losses_weights_dict[loss_type], loss_manager=loss_manager)

                if self.use_vae:
                    vaeLoss(decoded_obs, next_decoded_obs, obs, next_obs, mu, next_mu, logvar, next_logvar,
                            weight=self.losses_weights_dict['vae'],
                            loss_manager=loss_manager, beta=self.beta,
                            perceptual_similarity_loss=self.perceptual_similarity_loss,
                            encoded_real=states_denoiser, encoded_prediction=states_denoiser_predicted,
                            next_encoded_real=next_states_denoiser,
                            next_encoded_prediction=next_states_denoiser_predicted,
                            weight_perceptual=self.losses_weights_dict['perceptual'])

                if self.reward_prior:
                    rewards_st = rewards[minibatchlist[minibatch_idx]]
                    rewards_st = th.from_numpy(rewards_st).float().view(-1, 1).to(self.device)
                    rewardPriorLoss(states, rewards_st, weight=self.losses_weights_dict['reward-prior'],
                                    loss_manager=loss_manager)

                if self.episode_prior:
                    episodePriorLoss(minibatch_idx, minibatch_episodes, states, self.discriminator,
                                     BALANCED_SAMPLING, weight=self.losses_weights_dict['episode-prior'],
                                     loss_manager=loss_manager)
                if self.use_triplets:
                    tripletLoss(states, positive_states, negative_states, weight=self.losses_weights_dict['triplet'],
                                loss_manager=loss_manager, alpha=0.2)
                # Compute weighted average of losses
                loss_manager.updateLossHistory()
                loss = loss_manager.computeTotalLoss()

                # We have to call backward in both train/val
                # to avoid memory error
                loss.backward()
                if validation_mode:
                    val_loss += loss.item()
                    # We do not optimize on validation data
                    # so optimizer.step() is not called
                else:
                    self.optimizer.step()
                    epoch_loss += loss.item()
                    epoch_batches += 1
                pbar.update(1)
            pbar.close()

            train_loss = epoch_loss / float(epoch_batches)
            val_loss /= float(n_val_batches)
            # Even if loss_history is modified by LossManager
            # we make it explicit
            loss_history = loss_manager.loss_history
            loss_history['train_loss'].append(train_loss)
            loss_history['val_loss'].append(val_loss)
            for key in loss_history.keys():
                if key in ['train_loss', 'val_loss']:
                    continue
                loss_history[key][-1] /= epoch_batches
                if epoch + 1 < N_EPOCHS:
                    loss_history[key].append(0)

            # Save best model
            if val_loss < best_error:
                best_error = val_loss
                th.save(self.model.state_dict(), best_model_path)

            if np.isnan(train_loss):
                printRed("NaN Loss, consider increasing NOISE_STD in the gaussian noise layer")
                sys.exit(NAN_ERROR)

            # Then we print the results for this epoch:
            if (epoch + 1) % EPOCH_FLAG == 0:
                print("Epoch {:3}/{}, train_loss:{:.4f} val_loss:{:.4f}".format(epoch + 1, N_EPOCHS, train_loss,
                                                                                val_loss))
                print("{:.2f}s/epoch".format((time.time() - start_time) / (epoch + 1)))
                if DISPLAY_PLOTS:
                    with th.no_grad():
                        self.model.eval()
                        # Optionally plot the current state space
                        plotRepresentation(self.predStatesWithDataLoader(test_data_loader), rewards,
                                           add_colorbar=epoch == 0,
                                           name="Learned State Representation (Training Data)")

                        if self.use_autoencoder or self.use_vae or self.use_dae:
                            # Plot Reconstructed Image
                            if obs[0].shape[0] == 3:  # RGB
                                plotImage(deNormalize(detachToNumpy(obs[0])), "Input Image (Train)")
                                if self.use_dae:
                                    plotImage(deNormalize(detachToNumpy(noisy_obs[0])), "Noisy Input Image (Train)")
                                if self.perceptual_similarity_loss:
                                    plotImage(deNormalize(detachToNumpy(decoded_obs_denoiser[0])), "Reconstructed Image DAE")
                                    plotImage(deNormalize(detachToNumpy(decoded_obs_denoiser_predicted[0])), "Reconstructed Image predicted DAE")
                                plotImage(deNormalize(detachToNumpy(decoded_obs[0])), "Reconstructed Image")

                            elif obs[0].shape[0] % 3 == 0:  # Multi-RGB
                                for k in range(obs[0].shape[0] // 3):
                                    plotImage(deNormalize(detachToNumpy(obs[0][k * 3:(k + 1) * 3, :, :]), "image_net"),
                                              "Input Image {} (Train)".format(k + 1))
                                    if self.use_dae:
                                        plotImage(deNormalize(detachToNumpy(noisy_obs[0][k * 3:(k + 1) * 3, :, :])),
                                                  "Noisy Input Image (Train)".format(k + 1))

                                    plotImage(deNormalize(detachToNumpy(decoded_obs[0][k * 3:(k + 1) * 3, :, :])),
                                              "Reconstructed Image {}".format(k + 1))

        if DISPLAY_PLOTS:
            plt.close("Learned State Representation (Training Data)")

        # Load best model before predicting states
        self.model.load_state_dict(th.load(best_model_path))

        print("Predicting states for all the observations...")
        # return predicted states for training observations
        self.model.eval()
        with th.no_grad():
            pred_states = self.predStatesWithDataLoader(test_data_loader)
        pairs_loss_weight = [k for k in zip(loss_manager.names, loss_manager.weights)]
        return loss_history, pred_states, pairs_loss_weight<|MERGE_RESOLUTION|>--- conflicted
+++ resolved
@@ -134,15 +134,9 @@
     """
 
     def __init__(self, state_dim, model_type="resnet", log_folder="logs/default",
-<<<<<<< HEAD
-                 seed=1, learning_rate=0.001, l1_reg=0.0, cuda=False,
-                 multi_view=False, losses=None, losses_weights_dict=None, n_actions=6, beta=1, 
-                 path_to_dae=None, occlusion_percentage=None):
-=======
                  seed=1, learning_rate=0.001, l1_reg=0.0, l2_reg=0.0, cuda=False,
                  multi_view=False, losses=None, losses_weights_dict=None, n_actions=6, beta=1,
                  split_index=-1, path_denoiser=None, occlusion_percentage=None):
->>>>>>> a1405ca1
 
         super(SRL4robotics, self).__init__(state_dim, BATCH_SIZE, seed, cuda)
 
@@ -168,11 +162,6 @@
             self.use_triplets = "triplet" in self.losses
             self.perceptual_similarity_loss = "perceptual" in self.losses
             self.use_dae = "dae" in self.losses
-<<<<<<< HEAD
-            self.path_to_dae = path_to_dae
-            self.model = SRLModules(state_dim=self.state_dim, action_dim=self.dim_action, model_type=model_type,
-                                    cuda=cuda, losses=losses)
-=======
             self.path_denoiser = path_denoiser
             if split_index > 0:
                 self.model = SRLModulesSplit(state_dim=self.state_dim, action_dim=self.dim_action,
@@ -181,7 +170,6 @@
             else:
                 self.model = SRLModules(state_dim=self.state_dim, action_dim=self.dim_action, model_type=model_type,
                                         cuda=cuda, losses=losses)
->>>>>>> a1405ca1
         else:
             raise ValueError("Unknown model: {}".format(model_type))
         print("Using {} model".format(model_type))
@@ -323,14 +311,8 @@
             idx_to_episode = {idx: episode_idx for idx, episode_idx in enumerate(np.cumsum(episode_starts))}
             minibatch_episodes = [[idx_to_episode[i] for i in minibatch] for minibatch in minibatchlist]
 
-<<<<<<< HEAD
-        data_loader = CustomDataLoader(minibatchlist, images_path,
-                                       cache_capacity=100, multi_view=self.multi_view, n_workers=N_WORKERS,
-                                       use_triplets=self.use_triplets, apply_occlusion=self.use_dae,
-=======
         data_loader = DataLoader(minibatchlist, images_path, n_workers=N_WORKERS, multi_view=self.multi_view,
                                  use_triplets=self.use_triplets, is_training=True, apply_occlusion=self.use_dae,
->>>>>>> a1405ca1
                                        occlusion_percentage=self.occlusion_percentage)
         test_data_loader = DataLoader(test_minibatchlist, images_path, n_workers=N_WORKERS, multi_view=self.multi_view,
                                       use_triplets=self.use_triplets, max_queue_len=1, is_training=False,
