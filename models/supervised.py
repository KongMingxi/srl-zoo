from __future__ import print_function, division, absolute_import

from .models import *


class DenseNetwork(BaseModelSRL):
    """
    Dense Neural Net for State Representation Learning (SRL)
    input shape : 3-channel RGB images of shape (3 x H x W) (to be consistent with CNN network)
    :param input_dim: (int) 3 x H x H
    :param state_dim: (int)
    :param n_hidden: (int)
    :param drop_p: (float) Dropout proba
    """

    def __init__(self, input_dim, state_dim=2, n_hidden=64, drop_p=0.5):
        super(DenseNetwork, self).__init__()
        self.fc1 = nn.Linear(input_dim, n_hidden)
        self.fc2 = nn.Linear(n_hidden, state_dim)
        self.drop_p = drop_p

    def forward(self, x):
        # Flatten input
        x = x.view(x.size(0), -1)
        x = F.relu(self.fc1(x))
        x = F.dropout(x, p=self.drop_p, training=self.training)
        x = self.fc2(x)
        return x


class ConvolutionalNetwork(BaseModelSRL):
    """
    Convolutional Neural Network using ResNet
    input shape : 3-channel RGB images of shape (3 x H x W), where H and W are expected to be at least 224
    :param state_dim: (int)
    :param cuda: (bool)
    """

    def __init__(self, state_dim=2, cuda=False):
        super(ConvolutionalNetwork, self).__init__()
        self.resnet = models.resnet18(pretrained=False)
        # Freeze params
<<<<<<< HEAD
        for param in self.resnet.parameters():
            param.set_grad_enabled(False)
=======
        # for param in self.resnet.parameters():
        #     param.requires_grad = False
>>>>>>> 91955114
        # Replace the last fully-connected layer
        n_units = self.resnet.fc.in_features
        print("{} units in the last layer".format(n_units))
        self.resnet.fc = nn.Linear(n_units, state_dim)
        if cuda:
            self.resnet.cuda()

    def forward(self, x):
        x = self.resnet(x)
        return x<|MERGE_RESOLUTION|>--- conflicted
+++ resolved
@@ -40,19 +40,14 @@
         super(ConvolutionalNetwork, self).__init__()
         self.resnet = models.resnet18(pretrained=False)
         # Freeze params
-<<<<<<< HEAD
-        for param in self.resnet.parameters():
-            param.set_grad_enabled(False)
-=======
         # for param in self.resnet.parameters():
         #     param.requires_grad = False
->>>>>>> 91955114
         # Replace the last fully-connected layer
         n_units = self.resnet.fc.in_features
         print("{} units in the last layer".format(n_units))
         self.resnet.fc = nn.Linear(n_units, state_dim)
-        if cuda:
-            self.resnet.cuda()
+        self.device = th.device("cuda" if th.cuda.is_available() and cuda else "cpu")
+        self.resnet.to(self.device)
 
     def forward(self, x):
         x = self.resnet(x)
