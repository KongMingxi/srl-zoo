"""
This is a PyTorch implementation based on the method
for state representation learning described in the paper "Learning State
Representations with Robotic Priors" (Jonschkowski & Brock, 2015).

This program is based on the original implementation by Rico Jonschkowski (rico.jonschkowski@tu-berlin.de):
https://github.com/tu-rbo/learning-state-representations-with-robotic-priors

"""
from __future__ import print_function, division, absolute_import

import argparse
import numpy as np
import torch as th

<<<<<<< HEAD
import plotting.representation_plot as plot_script
from losses.losses import LossManager, autoEncoderLoss, roboticPriorsLoss, tripletLoss,rewardModelLoss, \
    rewardPriorLoss, forwardModelLoss, inverseModelLoss, episodePriorLoss, vaeLoss, l1Loss
from losses.utils import findPriorsPairs
from models import Discriminator, SRLModules, SRLModulesSplit
from models.base_learner import BaseLearner
from pipeline import NAN_ERROR
=======
from models import SRL4robotics
import models.learner as learner
>>>>>>> 59a95742
from pipeline import getLogFolderName, saveConfig, knnCall
from plotting.losses_plot import plotLosses
import plotting.representation_plot as plot_script
from plotting.representation_plot import plotRepresentation, plt, plotImage
import preprocessing
from utils import parseDataFolder, printYellow, createFolder, detachToNumpy, input

<<<<<<< HEAD
DISPLAY_PLOTS = True
EPOCH_FLAG = 1  # Plot every 1 epoch
BATCH_SIZE = 256  #
NOISE_STD = 1e-6  # To avoid NaN (states must be different)
VALIDATION_SIZE = 0.2  # 20% of training data for validation
N_WORKERS = 4

# Experimental: episode independent prior
BALANCED_SAMPLING = False  # Whether to do Uniform (default) or balanced sampling


class SRL4robotics(BaseLearner):
    """
    :param state_dim: (int)
    :param model_type: (str) one of "resnet", "mlp" or "custom_cnn"
    :param log_folder: (str)
    :param seed: (int)
    :param learning_rate: (float)
    :param l1_reg: (float)
    :param cuda: (bool)
    :param multi_view: (bool)
    :param losses: ([str])
    :param n_actions: (int)
    :param beta: (float)
    """

    def __init__(self, state_dim, model_type="resnet", log_folder="logs/default",
                 seed=1, learning_rate=0.001, l1_reg=0.0, cuda=False,
                 multi_view=False, losses=None, n_actions=6, beta=1):

        super(SRL4robotics, self).__init__(state_dim, BATCH_SIZE, seed, cuda)

        self.multi_view = multi_view
        self.losses = losses
        self.dim_action = n_actions
        self.beta = beta
        if model_type in ["linear", "mlp", "resnet", "custom_cnn"] \
                or "autoencoder" in losses or "vae" in losses:
            self.use_forward_loss = "forward" in losses
            self.use_inverse_loss = "inverse" in losses
            self.use_reward_loss = "reward" in losses
            self.no_priors = "priors" not in losses
            self.episode_prior = "episode-prior" in losses
            self.reward_prior = "reward-prior" in losses
            self.use_autoencoder = "autoencoder" in losses
            self.use_vae = "vae" in losses
            self.use_triplets = "triplet" in self.losses
            self.model = SRLModulesSplit(state_dim=self.state_dim, action_dim=self.dim_action, model_type=model_type,
                                    cuda=cuda, losses=losses)
        else:
            raise ValueError("Unknown model: {}".format(model_type))
        print("Using {} model".format(model_type))

        self.device = th.device("cuda" if th.cuda.is_available() and cuda else "cpu")

        if self.episode_prior:
            self.discriminator = Discriminator(2 * self.state_dim).to(self.device)

        self.model = self.model.to(self.device)

        learnable_params = [param for param in self.model.parameters() if param.requires_grad]

        if self.episode_prior:
            learnable_params += [p for p in self.discriminator.parameters()]

        self.optimizer = th.optim.Adam(learnable_params, lr=learning_rate)
        self.l1_reg = l1_reg
        self.log_folder = log_folder
        self.model_type = model_type

    def learn(self, images_path, actions, rewards, episode_starts):
        """
        Learn a state representation
        :param images_path: (numpy 1D array)
        :param actions: (numpy matrix)
        :param rewards: (numpy 1D array)
        :param episode_starts: (numpy 1D array) boolean array
                                the ith index is True if one episode starts at this frame
        :return: (numpy tensor) the learned states for the given observations
        """

        # PREPARE DATA -------------------------------------------------------------------------------------------------
        # here, we organize the data into minibatches
        # and find pairs for the respective loss terms

        num_samples = images_path.shape[0] - 1  # number of samples

        # indices for all time steps where the episode continues
        indices = np.array([i for i in range(num_samples) if not episode_starts[i + 1]], dtype='int64')
        np.random.shuffle(indices)

        # split indices into minibatches. minibatchlist is a list of lists; each
        # list is the id of the observation preserved through the training
        minibatchlist = [np.array(sorted(indices[start_idx:start_idx + self.batch_size]))
                         for start_idx in range(0, len(indices) - self.batch_size + 1, self.batch_size)]

        if len(minibatchlist[-1]) < self.batch_size:
            printYellow("Removing last minibatch of size {} < batch_size".format(len(minibatchlist[-1])))
            del minibatchlist[-1]

        # Number of minibatches used for validation:
        n_val_batches = np.round(VALIDATION_SIZE * len(minibatchlist)).astype(np.int64)
        val_indices = np.random.permutation(len(minibatchlist))[:n_val_batches]
        # Print some info
        print("{} minibatches for training, {} samples".format(len(minibatchlist) - n_val_batches,
                                                               (len(minibatchlist) - n_val_batches) * BATCH_SIZE))
        print("{} minibatches for validation, {} samples".format(n_val_batches, n_val_batches * BATCH_SIZE))
        assert n_val_batches > 0, "Not enough sample to create a validation set"

        # Stats about actions
        action_set = set(actions)
        n_actions = int(np.max(actions) + 1)
        print("{} unique actions / {} actions".format(len(action_set), n_actions))
        n_pairs_per_action = np.zeros(n_actions, dtype=np.int64)
        n_obs_per_action = np.zeros(n_actions, dtype=np.int64)

        for i in range(n_actions):
            n_obs_per_action[i] = np.sum(actions == i)

        print("Number of observations per action")
        print(n_obs_per_action)

        dissimilar_pairs, same_actions_pairs = None, None
        if not self.no_priors:
            dissimilar_pairs, same_actions_pairs = findPriorsPairs(self.batch_size, minibatchlist, actions, rewards,
                                                                   n_actions, n_pairs_per_action)


        if self.episode_prior:
            idx_to_episode = {idx: episode_idx for idx, episode_idx in enumerate(np.cumsum(episode_starts))}
            minibatch_episodes = [[idx_to_episode[i] for i in minibatch] for minibatch in minibatchlist]

        data_loader = CustomDataLoader(minibatchlist, images_path,
                                       cache_capacity=100, multi_view=self.multi_view, n_workers=N_WORKERS,
                                       triplets=self.use_triplets)
        # TRAINING -----------------------------------------------------------------------------------------------------
        loss_history = defaultdict(list)

        loss_manager = LossManager(self.model, self.l1_reg, loss_history)

        if loss_manager.l1_coeff > 0:
            l1Loss(loss_manager.reg_params, loss_manager.l1_coeff, loss_manager)

        best_error = np.inf
        best_model_path = "{}/srl_model.pth".format(self.log_folder)
        self.model.train()
        start_time = time.time()

        for epoch in range(N_EPOCHS):
            # In each epoch, we do a full pass over the training data:
            epoch_loss, epoch_batches = 0, 0
            val_loss = 0
            pbar = tqdm(total=len(minibatchlist))
            data_loader.resetAndShuffle()

            for minibatch_num, (minibatch_idx, obs, next_obs) in enumerate(data_loader):
                obs, next_obs = obs.to(self.device), next_obs.to(self.device)
                self.optimizer.zero_grad()
                loss_manager.resetLosses()

                decoded_obs, decoded_next_obs = None, None

                # Predict states given observations as in Time Contrastive Network (Triplet Loss) [Sermanet et al.]
                if self.use_triplets:
                    states, positive_states, negative_states = self.model.forward_triplets(obs[:, :3:, :, :],
                                                                                           obs[:, 3:6, :, :],
                                                                                           obs[:, 6:, :, :])

                    next_states, next_positive_states, next_negative_states = self.model.forward_triplets(
                        next_obs[:, :3:, :, :],
                        next_obs[:, 3:6, :, :],
                        next_obs[:, 6:, :, :])
                elif self.use_autoencoder:
                    (states, decoded_obs), (next_states, decoded_next_obs) = self.model(obs), self.model(next_obs)
                elif self.use_vae:
                    (decoded_obs, mu, logvar), (next_decoded_obs, next_mu, next_logvar) = self.model(obs), \
                                                                                          self.model(next_obs)
                    states, next_states = self.model.getStates(obs), self.model.getStates(next_obs)
                else:
                    states, next_states = self.model(obs), self.model(next_obs)

                # Actions associated to the observations of the current minibatch
                actions_st = actions[minibatchlist[minibatch_idx]]
                actions_st = th.from_numpy(actions_st).view(-1, 1).requires_grad_(False).to(self.device)

                if not self.no_priors:
                    roboticPriorsLoss(states, next_states, minibatch_idx=minibatch_idx,
                                        dissimilar_pairs=dissimilar_pairs, same_actions_pairs=same_actions_pairs,
                                        weight=1., loss_manager=loss_manager)

                if self.use_forward_loss:
                    next_states_pred = self.model.forwardModel(states, actions_st)
                    forwardModelLoss(next_states_pred, next_states, weight=1., loss_manager=loss_manager)

                if self.use_inverse_loss:
                    actions_pred = self.model.inverseModel(states, next_states)
                    inverseModelLoss(actions_pred, actions_st, weight=1, loss_manager=loss_manager)

                if self.use_reward_loss:
                    rewards_st = rewards[minibatchlist[minibatch_idx]]
                    # Removing negative reward
                    rewards_st[rewards_st == -1] = 0
                    rewards_st = th.from_numpy(rewards_st).view(-1, 1).to(self.device)
                    rewards_pred = self.model.rewardModel(states)
                    rewardModelLoss(rewards_pred, rewards_st.long(), weight=2.5, loss_manager=loss_manager)

                if self.use_autoencoder:
                    autoEncoderLoss(obs, decoded_obs, next_obs, decoded_next_obs, weight=1, loss_manager=loss_manager)
                if self.use_vae:
                    vaeLoss(decoded_obs, next_decoded_obs, obs, next_obs, mu, next_mu, logvar, next_logvar, weight=0.5e-6,
                            loss_manager=loss_manager, beta=self.beta)
                if self.reward_prior:
                    rewards_st = rewards[minibatchlist[minibatch_idx]]
                    rewards_st = th.from_numpy(rewards_st).float().view(-1, 1).to(self.device)
                    rewardPriorLoss(states, rewards_st, weight=10., loss_manager=loss_manager)

                if self.episode_prior:
                    episodePriorLoss(minibatch_idx, minibatch_episodes, states, self.discriminator,
                                     BALANCED_SAMPLING, weight=1, loss_manager=loss_manager)
                if self.use_triplets:
                    tripletLoss(states, positive_states, negative_states, weight=1.0, loss_manager=loss_manager, alpha=0.2)
                # Compute weighted average of losses
                loss_manager.updateLossHistory()
                loss = loss_manager.computeTotalLoss()

                # We have to call backward in both train/val
                # to avoid memory error
                loss.backward()
                if minibatch_idx in val_indices:
                    val_loss += loss.item()
                    # We do not optimize on validation data
                    # so optimizer.step() is not called
                else:
                    self.optimizer.step()
                    epoch_loss += loss.item()
                    epoch_batches += 1
                pbar.update(1)
            pbar.close()

            train_loss = epoch_loss / float(epoch_batches)
            val_loss /= float(n_val_batches)
            # Even if loss_history is modified by LossManager
            # we make it explicit
            loss_history = loss_manager.loss_history
            loss_history['train_loss'].append(train_loss)
            loss_history['val_loss'].append(val_loss)
            for key in loss_history.keys():
                if key in ['train_loss', 'val_loss']:
                    continue
                loss_history[key][-1] /= epoch_batches
                if epoch + 1 < N_EPOCHS:
                    loss_history[key].append(0)

            # Save best model
            if val_loss < best_error:
                best_error = val_loss
                th.save(self.model.state_dict(), best_model_path)

            if np.isnan(train_loss):
                print("NaN Loss, consider increasing NOISE_STD in the gaussian noise layer")
                sys.exit(NAN_ERROR)

            # Then we print the results for this epoch:
            if (epoch + 1) % EPOCH_FLAG == 0:
                print("Epoch {:3}/{}, train_loss:{:.4f} val_loss:{:.4f}".format(epoch + 1, N_EPOCHS, train_loss,
                                                                                val_loss))
                print("{:.2f}s/epoch".format((time.time() - start_time) / (epoch + 1)))
                if DISPLAY_PLOTS:
                    with th.no_grad():
                        # Optionally plot the current state space
                        plotRepresentation(self.predStatesWithDataLoader(data_loader, restore_train=True), rewards,
                                           add_colorbar=epoch == 0,
                                           name="Learned State Representation (Training Data)")

                        if self.use_autoencoder or self.use_vae:
                            # Plot Reconstructed Image
                            if obs[0].shape[0] == 3:  # RGB
                                plotImage(deNormalize(detachToNumpy(obs[0])), "Input Image (Train)")
                                plotImage(deNormalize(detachToNumpy(decoded_obs[0])), "Reconstructed Image")

                            elif obs[0].shape[0] % 3 == 0:  # Multi-RGB
                                for k in range(obs[0].shape[0] // 3):
                                    plotImage(deNormalize(detachToNumpy(obs[0][k * 3:(k + 1) * 3, :, :])),
                                              "Input Image {} (Train)".format(k + 1))
                                    plotImage(deNormalize(detachToNumpy(decoded_obs[0][k * 3:(k + 1) * 3, :, :])),
                                              "Reconstructed Image {}".format(k + 1))
                            else:  # Other
                                for k in range(obs[0].shape[0]):
                                    plotImage(deNormalize(detachToNumpy(obs[0][k:(k + 1), :, :])),
                                              "Input Image {} (Train)".format(k + 1))
                                    plotImage(deNormalize(detachToNumpy(decoded_obs[0][k:(k + 1), :, :])),
                                              "Reconstructed Image {}".format(k + 1))
        if DISPLAY_PLOTS:
            plt.close("Learned State Representation (Training Data)")

        # Load best model before predicting states
        self.model.load_state_dict(th.load(best_model_path))

        print("Predicting states for all the observations...")
        # return predicted states for training observations
        with th.no_grad():
            pred_states = self.predStatesWithDataLoader(data_loader, restore_train=False)
        return loss_history, pred_states


=======
>>>>>>> 59a95742
def buildConfig(args):
    """
    :param args: (parsed args object)
    """
    exp_config = {
        "batch-size": args.batch_size,
        "data-folder": args.data_folder,
        "epochs": args.epochs,
        "learning-rate": args.learning_rate,
        "training-set-size": args.training_set_size,
        "log-folder": "",
        "model-type": args.model_type,
        "seed": args.seed,
        "state-dim": args.state_dim,
        "knn-samples": 200,
        "knn-seed": 1,
        "l1-reg": 0,
        "losses": args.losses,
        "n-neighbors": 5,
        "n-to-plot": 5
    }
    return exp_config


if __name__ == '__main__':
    parser = argparse.ArgumentParser(description='State Representation Learning with PyTorch')
    parser.add_argument('--epochs', type=int, default=50, metavar='N',
                        help='number of epochs to train (default: 50)')
    parser.add_argument('--seed', type=int, default=1, metavar='S',
                        help='random seed (default: 1)')
    parser.add_argument('--state-dim', type=int, default=2, help='state dimension (default: 2)')
    parser.add_argument('-bs', '--batch-size', type=int, default=256, help='batch_size (default: 256)')
    parser.add_argument('--val-size', type=float, default=0.2, help='Validation set size in percentage (default: 0.2)')
    parser.add_argument('--training-set-size', type=int, default=-1,
                        help='Limit size (number of samples) of the training set (default: -1)')
    parser.add_argument('-lr', '--learning-rate', type=float, default=0.005, help='learning rate (default: 0.005)')
    parser.add_argument('--l1-reg', type=float, default=0.0, help='L1 regularization coeff (default: 0.0)')
    parser.add_argument('--no-cuda', action='store_true', default=False, help='disables CUDA training')
    parser.add_argument('--no-display-plots', action='store_true', default=False, help='disables live plots of the representation learned')
    parser.add_argument('--model-type', type=str, default="custom_cnn",
                        choices=['custom_cnn', 'resnet', 'mlp', 'linear'],
                        help='Model architecture (default: "custom_cnn")')
    parser.add_argument('--data-folder', type=str, default="", help='Dataset folder', required=True)
    parser.add_argument('--log-folder', type=str, default="",
                        help='Folder within logs/ where the experiment model and plots will be saved')
    parser.add_argument('--multi-view', action='store_true', default=False,
                        help='Enable use of multiple camera')
    parser.add_argument('--balanced-sampling', action='store_true', default=False,
                        help='Force balanced sampling for episode independent prior instead of uniform')
    parser.add_argument('--losses', type=str, nargs='+', default=["priors"], help='losses(s)',
                        choices=["forward", "inverse", "reward", "priors", "episode-prior", "reward-prior", "triplet",
                                 "autoencoder", "vae"], )
    parser.add_argument('--beta', type=float, default=1.0,
                        help='(For beta-VAE only) Factor on the KL divergence, higher value means more disentangling.')

    args = parser.parse_args()
    args.cuda = not args.no_cuda and th.cuda.is_available()
    args.data_folder = parseDataFolder(args.data_folder)
    learner.DISPLAY_PLOTS = not args.no_display_plots
    learner.N_EPOCHS = args.epochs
    learner.BATCH_SIZE = args.batch_size
    learner.VALIDATION_SIZE = args.val_size
    learner.BALANCED_SAMPLING = args.balanced_sampling
    plot_script.INTERACTIVE_PLOT = learner.DISPLAY_PLOTS

    # Dealing with losses to use
    losses = list(set(args.losses))

    if args.multi_view is True:
        # Setting variables involved data-loading from multiple cameras,
        # involved also in adapting the input layers of NN to that data
        # PS: those are stacked images - 3 if triplet loss, 2 otherwise
        if "triplet" in losses:
            preprocessing.preprocess.N_CHANNELS = 9
        else:
            preprocessing.preprocess.N_CHANNELS = 6

    assert not ("autoencoder" in losses and "vae" in losses), "Model cannot be both an Autoencoder and a VAE (come on!)"
    assert not (("autoencoder" in losses or "vae" in losses)
                and args.model_type == "resnet"), "Model cannot be an Autoencoder or VAE using ResNet Architecture !"
    assert not ("vae" in losses and args.model_type == "linear"), "Model cannot be VAE using Linear Architecture !"
    assert not (args.multi_view and args.model_type == "resnet"), \
        "Default ResNet input layer is not suitable for stacked images!"

    print('Loading data ... ')
    training_data = np.load("data/{}/preprocessed_data.npz".format(args.data_folder))
    actions = training_data['actions']
    n_actions = int(np.max(actions) + 1)

    rewards, episode_starts = training_data['rewards'], training_data['episode_starts']
    ground_truth = np.load("data/{}/ground_truth.npz".format(args.data_folder))

    # Try to convert old python 2 format
    try:
        images_path = np.array([path.decode("utf-8") for path in ground_truth['images_path']])
    except AttributeError:
        images_path = ground_truth['images_path']

    # Create log folder
    if args.log_folder == "":
        exp_config = buildConfig(args)
        createFolder("logs/{}".format(exp_config['data-folder']), "Dataset log folder already exist")

        # Check that the dataset is already preprocessed
        log_folder, experiment_name = getLogFolderName(exp_config)
        print('Log folder: {}'.format(log_folder))

        exp_config['log-folder'] = log_folder
        exp_config['experiment-name'] = experiment_name
        exp_config['n_actions'] = n_actions
        exp_config['multi-view'] = args.multi_view

        # Save config in log folder & results as well
        args.log_folder = log_folder
        saveConfig(exp_config, print_config=True)

    print('Learning a state representation ... ')
    srl = SRL4robotics(args.state_dim, model_type=args.model_type, seed=args.seed,
                       log_folder=args.log_folder, learning_rate=args.learning_rate,
                       l1_reg=args.l1_reg, cuda=args.cuda, multi_view=args.multi_view,
                       losses=losses, n_actions=n_actions, beta=args.beta)

    if args.training_set_size > 0:
        limit = args.training_set_size
        actions = actions[:limit]
        images_path = images_path[:limit]
        rewards = rewards[:limit]
        episode_starts = episode_starts[:limit]

    loss_history, learned_states = srl.learn(images_path, actions, rewards, episode_starts)

    # Save plot
    plotLosses(loss_history, args.log_folder)
    srl.saveStates(learned_states, images_path, rewards, args.log_folder)
    # Save losses losses history
    np.savez('{}/loss_history.npz'.format(args.log_folder), **loss_history)

    name = "Learned State Representation\n {}".format(args.log_folder.split('/')[-1])
    path = "{}/learned_states.png".format(args.log_folder)

    # PLOT REPRESENTATION
    plotRepresentation(learned_states, rewards, name, add_colorbar=True, path=path)

    # Do not close plot at the end of training
    if learner.DISPLAY_PLOTS:
        input('\nPress any key to exit.')<|MERGE_RESOLUTION|>--- conflicted
+++ resolved
@@ -13,18 +13,8 @@
 import numpy as np
 import torch as th
 
-<<<<<<< HEAD
-import plotting.representation_plot as plot_script
-from losses.losses import LossManager, autoEncoderLoss, roboticPriorsLoss, tripletLoss,rewardModelLoss, \
-    rewardPriorLoss, forwardModelLoss, inverseModelLoss, episodePriorLoss, vaeLoss, l1Loss
-from losses.utils import findPriorsPairs
-from models import Discriminator, SRLModules, SRLModulesSplit
-from models.base_learner import BaseLearner
-from pipeline import NAN_ERROR
-=======
 from models import SRL4robotics
 import models.learner as learner
->>>>>>> 59a95742
 from pipeline import getLogFolderName, saveConfig, knnCall
 from plotting.losses_plot import plotLosses
 import plotting.representation_plot as plot_script
@@ -32,314 +22,6 @@
 import preprocessing
 from utils import parseDataFolder, printYellow, createFolder, detachToNumpy, input
 
-<<<<<<< HEAD
-DISPLAY_PLOTS = True
-EPOCH_FLAG = 1  # Plot every 1 epoch
-BATCH_SIZE = 256  #
-NOISE_STD = 1e-6  # To avoid NaN (states must be different)
-VALIDATION_SIZE = 0.2  # 20% of training data for validation
-N_WORKERS = 4
-
-# Experimental: episode independent prior
-BALANCED_SAMPLING = False  # Whether to do Uniform (default) or balanced sampling
-
-
-class SRL4robotics(BaseLearner):
-    """
-    :param state_dim: (int)
-    :param model_type: (str) one of "resnet", "mlp" or "custom_cnn"
-    :param log_folder: (str)
-    :param seed: (int)
-    :param learning_rate: (float)
-    :param l1_reg: (float)
-    :param cuda: (bool)
-    :param multi_view: (bool)
-    :param losses: ([str])
-    :param n_actions: (int)
-    :param beta: (float)
-    """
-
-    def __init__(self, state_dim, model_type="resnet", log_folder="logs/default",
-                 seed=1, learning_rate=0.001, l1_reg=0.0, cuda=False,
-                 multi_view=False, losses=None, n_actions=6, beta=1):
-
-        super(SRL4robotics, self).__init__(state_dim, BATCH_SIZE, seed, cuda)
-
-        self.multi_view = multi_view
-        self.losses = losses
-        self.dim_action = n_actions
-        self.beta = beta
-        if model_type in ["linear", "mlp", "resnet", "custom_cnn"] \
-                or "autoencoder" in losses or "vae" in losses:
-            self.use_forward_loss = "forward" in losses
-            self.use_inverse_loss = "inverse" in losses
-            self.use_reward_loss = "reward" in losses
-            self.no_priors = "priors" not in losses
-            self.episode_prior = "episode-prior" in losses
-            self.reward_prior = "reward-prior" in losses
-            self.use_autoencoder = "autoencoder" in losses
-            self.use_vae = "vae" in losses
-            self.use_triplets = "triplet" in self.losses
-            self.model = SRLModulesSplit(state_dim=self.state_dim, action_dim=self.dim_action, model_type=model_type,
-                                    cuda=cuda, losses=losses)
-        else:
-            raise ValueError("Unknown model: {}".format(model_type))
-        print("Using {} model".format(model_type))
-
-        self.device = th.device("cuda" if th.cuda.is_available() and cuda else "cpu")
-
-        if self.episode_prior:
-            self.discriminator = Discriminator(2 * self.state_dim).to(self.device)
-
-        self.model = self.model.to(self.device)
-
-        learnable_params = [param for param in self.model.parameters() if param.requires_grad]
-
-        if self.episode_prior:
-            learnable_params += [p for p in self.discriminator.parameters()]
-
-        self.optimizer = th.optim.Adam(learnable_params, lr=learning_rate)
-        self.l1_reg = l1_reg
-        self.log_folder = log_folder
-        self.model_type = model_type
-
-    def learn(self, images_path, actions, rewards, episode_starts):
-        """
-        Learn a state representation
-        :param images_path: (numpy 1D array)
-        :param actions: (numpy matrix)
-        :param rewards: (numpy 1D array)
-        :param episode_starts: (numpy 1D array) boolean array
-                                the ith index is True if one episode starts at this frame
-        :return: (numpy tensor) the learned states for the given observations
-        """
-
-        # PREPARE DATA -------------------------------------------------------------------------------------------------
-        # here, we organize the data into minibatches
-        # and find pairs for the respective loss terms
-
-        num_samples = images_path.shape[0] - 1  # number of samples
-
-        # indices for all time steps where the episode continues
-        indices = np.array([i for i in range(num_samples) if not episode_starts[i + 1]], dtype='int64')
-        np.random.shuffle(indices)
-
-        # split indices into minibatches. minibatchlist is a list of lists; each
-        # list is the id of the observation preserved through the training
-        minibatchlist = [np.array(sorted(indices[start_idx:start_idx + self.batch_size]))
-                         for start_idx in range(0, len(indices) - self.batch_size + 1, self.batch_size)]
-
-        if len(minibatchlist[-1]) < self.batch_size:
-            printYellow("Removing last minibatch of size {} < batch_size".format(len(minibatchlist[-1])))
-            del minibatchlist[-1]
-
-        # Number of minibatches used for validation:
-        n_val_batches = np.round(VALIDATION_SIZE * len(minibatchlist)).astype(np.int64)
-        val_indices = np.random.permutation(len(minibatchlist))[:n_val_batches]
-        # Print some info
-        print("{} minibatches for training, {} samples".format(len(minibatchlist) - n_val_batches,
-                                                               (len(minibatchlist) - n_val_batches) * BATCH_SIZE))
-        print("{} minibatches for validation, {} samples".format(n_val_batches, n_val_batches * BATCH_SIZE))
-        assert n_val_batches > 0, "Not enough sample to create a validation set"
-
-        # Stats about actions
-        action_set = set(actions)
-        n_actions = int(np.max(actions) + 1)
-        print("{} unique actions / {} actions".format(len(action_set), n_actions))
-        n_pairs_per_action = np.zeros(n_actions, dtype=np.int64)
-        n_obs_per_action = np.zeros(n_actions, dtype=np.int64)
-
-        for i in range(n_actions):
-            n_obs_per_action[i] = np.sum(actions == i)
-
-        print("Number of observations per action")
-        print(n_obs_per_action)
-
-        dissimilar_pairs, same_actions_pairs = None, None
-        if not self.no_priors:
-            dissimilar_pairs, same_actions_pairs = findPriorsPairs(self.batch_size, minibatchlist, actions, rewards,
-                                                                   n_actions, n_pairs_per_action)
-
-
-        if self.episode_prior:
-            idx_to_episode = {idx: episode_idx for idx, episode_idx in enumerate(np.cumsum(episode_starts))}
-            minibatch_episodes = [[idx_to_episode[i] for i in minibatch] for minibatch in minibatchlist]
-
-        data_loader = CustomDataLoader(minibatchlist, images_path,
-                                       cache_capacity=100, multi_view=self.multi_view, n_workers=N_WORKERS,
-                                       triplets=self.use_triplets)
-        # TRAINING -----------------------------------------------------------------------------------------------------
-        loss_history = defaultdict(list)
-
-        loss_manager = LossManager(self.model, self.l1_reg, loss_history)
-
-        if loss_manager.l1_coeff > 0:
-            l1Loss(loss_manager.reg_params, loss_manager.l1_coeff, loss_manager)
-
-        best_error = np.inf
-        best_model_path = "{}/srl_model.pth".format(self.log_folder)
-        self.model.train()
-        start_time = time.time()
-
-        for epoch in range(N_EPOCHS):
-            # In each epoch, we do a full pass over the training data:
-            epoch_loss, epoch_batches = 0, 0
-            val_loss = 0
-            pbar = tqdm(total=len(minibatchlist))
-            data_loader.resetAndShuffle()
-
-            for minibatch_num, (minibatch_idx, obs, next_obs) in enumerate(data_loader):
-                obs, next_obs = obs.to(self.device), next_obs.to(self.device)
-                self.optimizer.zero_grad()
-                loss_manager.resetLosses()
-
-                decoded_obs, decoded_next_obs = None, None
-
-                # Predict states given observations as in Time Contrastive Network (Triplet Loss) [Sermanet et al.]
-                if self.use_triplets:
-                    states, positive_states, negative_states = self.model.forward_triplets(obs[:, :3:, :, :],
-                                                                                           obs[:, 3:6, :, :],
-                                                                                           obs[:, 6:, :, :])
-
-                    next_states, next_positive_states, next_negative_states = self.model.forward_triplets(
-                        next_obs[:, :3:, :, :],
-                        next_obs[:, 3:6, :, :],
-                        next_obs[:, 6:, :, :])
-                elif self.use_autoencoder:
-                    (states, decoded_obs), (next_states, decoded_next_obs) = self.model(obs), self.model(next_obs)
-                elif self.use_vae:
-                    (decoded_obs, mu, logvar), (next_decoded_obs, next_mu, next_logvar) = self.model(obs), \
-                                                                                          self.model(next_obs)
-                    states, next_states = self.model.getStates(obs), self.model.getStates(next_obs)
-                else:
-                    states, next_states = self.model(obs), self.model(next_obs)
-
-                # Actions associated to the observations of the current minibatch
-                actions_st = actions[minibatchlist[minibatch_idx]]
-                actions_st = th.from_numpy(actions_st).view(-1, 1).requires_grad_(False).to(self.device)
-
-                if not self.no_priors:
-                    roboticPriorsLoss(states, next_states, minibatch_idx=minibatch_idx,
-                                        dissimilar_pairs=dissimilar_pairs, same_actions_pairs=same_actions_pairs,
-                                        weight=1., loss_manager=loss_manager)
-
-                if self.use_forward_loss:
-                    next_states_pred = self.model.forwardModel(states, actions_st)
-                    forwardModelLoss(next_states_pred, next_states, weight=1., loss_manager=loss_manager)
-
-                if self.use_inverse_loss:
-                    actions_pred = self.model.inverseModel(states, next_states)
-                    inverseModelLoss(actions_pred, actions_st, weight=1, loss_manager=loss_manager)
-
-                if self.use_reward_loss:
-                    rewards_st = rewards[minibatchlist[minibatch_idx]]
-                    # Removing negative reward
-                    rewards_st[rewards_st == -1] = 0
-                    rewards_st = th.from_numpy(rewards_st).view(-1, 1).to(self.device)
-                    rewards_pred = self.model.rewardModel(states)
-                    rewardModelLoss(rewards_pred, rewards_st.long(), weight=2.5, loss_manager=loss_manager)
-
-                if self.use_autoencoder:
-                    autoEncoderLoss(obs, decoded_obs, next_obs, decoded_next_obs, weight=1, loss_manager=loss_manager)
-                if self.use_vae:
-                    vaeLoss(decoded_obs, next_decoded_obs, obs, next_obs, mu, next_mu, logvar, next_logvar, weight=0.5e-6,
-                            loss_manager=loss_manager, beta=self.beta)
-                if self.reward_prior:
-                    rewards_st = rewards[minibatchlist[minibatch_idx]]
-                    rewards_st = th.from_numpy(rewards_st).float().view(-1, 1).to(self.device)
-                    rewardPriorLoss(states, rewards_st, weight=10., loss_manager=loss_manager)
-
-                if self.episode_prior:
-                    episodePriorLoss(minibatch_idx, minibatch_episodes, states, self.discriminator,
-                                     BALANCED_SAMPLING, weight=1, loss_manager=loss_manager)
-                if self.use_triplets:
-                    tripletLoss(states, positive_states, negative_states, weight=1.0, loss_manager=loss_manager, alpha=0.2)
-                # Compute weighted average of losses
-                loss_manager.updateLossHistory()
-                loss = loss_manager.computeTotalLoss()
-
-                # We have to call backward in both train/val
-                # to avoid memory error
-                loss.backward()
-                if minibatch_idx in val_indices:
-                    val_loss += loss.item()
-                    # We do not optimize on validation data
-                    # so optimizer.step() is not called
-                else:
-                    self.optimizer.step()
-                    epoch_loss += loss.item()
-                    epoch_batches += 1
-                pbar.update(1)
-            pbar.close()
-
-            train_loss = epoch_loss / float(epoch_batches)
-            val_loss /= float(n_val_batches)
-            # Even if loss_history is modified by LossManager
-            # we make it explicit
-            loss_history = loss_manager.loss_history
-            loss_history['train_loss'].append(train_loss)
-            loss_history['val_loss'].append(val_loss)
-            for key in loss_history.keys():
-                if key in ['train_loss', 'val_loss']:
-                    continue
-                loss_history[key][-1] /= epoch_batches
-                if epoch + 1 < N_EPOCHS:
-                    loss_history[key].append(0)
-
-            # Save best model
-            if val_loss < best_error:
-                best_error = val_loss
-                th.save(self.model.state_dict(), best_model_path)
-
-            if np.isnan(train_loss):
-                print("NaN Loss, consider increasing NOISE_STD in the gaussian noise layer")
-                sys.exit(NAN_ERROR)
-
-            # Then we print the results for this epoch:
-            if (epoch + 1) % EPOCH_FLAG == 0:
-                print("Epoch {:3}/{}, train_loss:{:.4f} val_loss:{:.4f}".format(epoch + 1, N_EPOCHS, train_loss,
-                                                                                val_loss))
-                print("{:.2f}s/epoch".format((time.time() - start_time) / (epoch + 1)))
-                if DISPLAY_PLOTS:
-                    with th.no_grad():
-                        # Optionally plot the current state space
-                        plotRepresentation(self.predStatesWithDataLoader(data_loader, restore_train=True), rewards,
-                                           add_colorbar=epoch == 0,
-                                           name="Learned State Representation (Training Data)")
-
-                        if self.use_autoencoder or self.use_vae:
-                            # Plot Reconstructed Image
-                            if obs[0].shape[0] == 3:  # RGB
-                                plotImage(deNormalize(detachToNumpy(obs[0])), "Input Image (Train)")
-                                plotImage(deNormalize(detachToNumpy(decoded_obs[0])), "Reconstructed Image")
-
-                            elif obs[0].shape[0] % 3 == 0:  # Multi-RGB
-                                for k in range(obs[0].shape[0] // 3):
-                                    plotImage(deNormalize(detachToNumpy(obs[0][k * 3:(k + 1) * 3, :, :])),
-                                              "Input Image {} (Train)".format(k + 1))
-                                    plotImage(deNormalize(detachToNumpy(decoded_obs[0][k * 3:(k + 1) * 3, :, :])),
-                                              "Reconstructed Image {}".format(k + 1))
-                            else:  # Other
-                                for k in range(obs[0].shape[0]):
-                                    plotImage(deNormalize(detachToNumpy(obs[0][k:(k + 1), :, :])),
-                                              "Input Image {} (Train)".format(k + 1))
-                                    plotImage(deNormalize(detachToNumpy(decoded_obs[0][k:(k + 1), :, :])),
-                                              "Reconstructed Image {}".format(k + 1))
-        if DISPLAY_PLOTS:
-            plt.close("Learned State Representation (Training Data)")
-
-        # Load best model before predicting states
-        self.model.load_state_dict(th.load(best_model_path))
-
-        print("Predicting states for all the observations...")
-        # return predicted states for training observations
-        with th.no_grad():
-            pred_states = self.predStatesWithDataLoader(data_loader, restore_train=False)
-        return loss_history, pred_states
-
-
-=======
->>>>>>> 59a95742
 def buildConfig(args):
     """
     :param args: (parsed args object)
