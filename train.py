# coding: utf-8
"""
This is a PyTorch implementation of the method for state representation learning described in the paper "Learning State
Representations with Robotic Priors" (Jonschkowski & Brock, 2015).

This program is based on the original implementation by Rico Jonschkowski (rico.jonschkowski@tu-berlin.de):
https://github.com/tu-rbo/learning-state-representations-with-robotic-priors

"""
from __future__ import print_function, division, absolute_import

import argparse
import time
import sys
from collections import defaultdict

import numpy as np
import torch as th
import torch.nn as nn
import torch.nn.functional as F
from tqdm import tqdm

import plotting.representation_plot as plot_script
from models.base_learner import BaseLearner
from models.models import SRLConvolutionalNetwork, SRLDenseNetwork, SRLCustomCNN, TripletNet
from plotting.representation_plot import plot_representation, plt
from plotting.losses_plot import plotLosses
from preprocessing.data_loader import BaxterImageLoader
from preprocessing.preprocess import INPUT_DIM
from utils import parseDataFolder, printRed, printYellow
from pipeline import NO_PAIRS_ERROR, NAN_ERROR

# Python 2/3 compatibility
try:
    input = raw_input
except NameError:
    pass

try:
    from functools import reduce
except ImportError:
    pass

DISPLAY_PLOTS = True
EPOCH_FLAG = 1  # Plot every 1 epoch
BATCH_SIZE = 256  #
NOISE_STD = 1e-6  # To avoid NaN (states must be different)
VALIDATION_SIZE = 0.2  # 20% of training data for validation

class RoboticPriorsLoss(nn.Module):
    """
    :param model: (PyTorch model)
    :param l1_reg: (float) l1 regularization coeff
    :param loss_history: (dict) will be modified
    """

    def __init__(self, model, l1_reg=0.0, loss_history=None):
        super(RoboticPriorsLoss, self).__init__()
        # Retrieve only trainable and regularizable parameters (we should exclude biases)
        self.reg_params = [param for name, param in model.named_parameters() if
                           ".bias" not in name and param.requires_grad]
        n_params = sum([reduce(lambda x, y: x * y, param.size()) for param in self.reg_params])
        self.l1_coeff = (l1_reg / n_params)
        self.loss_history = loss_history

    def forward(self, states, next_states,
                dissimilar_pairs, same_actions_pairs, ref_point_pairs,
                similar_pairs):
        """
        :param states: (th Variable)
        :param next_states: (th Variable)
        :param dissimilar_pairs: (th tensor)
        :param same_actions_pairs: (th tensor)
        :param ref_point_pairs: (th tensor)
        :param similar_pairs: (th tensor)
        :return: (th Variable)
        """
        state_diff = next_states - states
        state_diff_norm = state_diff.norm(2, dim=1)
        similarity = lambda x, y: th.exp(-(x - y).norm(2, dim=1) ** 2)
        temp_coherence_loss = (state_diff_norm ** 2).mean()
        causality_loss = similarity(states[dissimilar_pairs[:, 0]],
                                    states[dissimilar_pairs[:, 1]]).mean()
        proportionality_loss = ((state_diff_norm[same_actions_pairs[:, 0]] -
                                 state_diff_norm[same_actions_pairs[:, 1]]) ** 2).mean()

        repeatability_loss = (
            similarity(states[same_actions_pairs[:, 0]], states[same_actions_pairs[:, 1]]) *
            (state_diff[same_actions_pairs[:, 0]] - state_diff[same_actions_pairs[:, 1]]).norm(2, dim=1) ** 2).mean()

        w_fixed_point, fixed_ref_point_loss = 0, 0
        w_same_env, same_env_loss = 0, 0
        if len(ref_point_pairs) > 0:
            # Apply reference point prior
            # It assumes all sequences in the dataset share
            # at least one same 3D pos input image of Baxter arm

            same_pos_states_diff = states[ref_point_pairs[:, 1]] - states[ref_point_pairs[:, 0]]
            same_pos_states_diff_norm = same_pos_states_diff.norm(2, dim=1)
            w_fixed_point = 1
            fixed_ref_point_loss = (same_pos_states_diff_norm ** 2).mean()
        elif len(similar_pairs) > 0:
            # Same Env prior
            w_same_env = 1
            same_env_loss = ((states[similar_pairs[:, 1]] - states[similar_pairs[:, 0]]).norm(2, dim=1) ** 2).mean()

        l1_loss = sum([th.sum(th.abs(param)) for param in self.reg_params])

        total_loss = 1 * temp_coherence_loss + 1 * causality_loss + 1 * proportionality_loss \
                     + 1 * repeatability_loss + w_fixed_point * fixed_ref_point_loss + self.l1_coeff * l1_loss \
                     + w_same_env * same_env_loss

        if self.loss_history is not None:
            weights = [1, 1, 1, 1, w_fixed_point, self.l1_coeff, w_same_env]
            names = ['temp_coherence_loss', 'causality_loss', 'proportionality_loss',
                     'repeatability_loss', 'fixed_ref_point_loss', 'l1_loss', 'same_env_loss']
            losses = [temp_coherence_loss, causality_loss, proportionality_loss,
                      repeatability_loss, fixed_ref_point_loss, l1_loss, same_env_loss]
            for name, w, loss in zip(names, weights, losses):
                if w > 0:
                    if len(self.loss_history[name]) > 0:
                        self.loss_history[name][-1] += w * loss.data[0]
                    else:
                        self.loss_history[name].append(w * loss.data[0])

        return total_loss

class RoboticPriorsTripletLoss(nn.Module):
    """
    :param model: (PyTorch model)
    :param l1_reg: (float) l1 regularization coeff
    :param loss_history: (dict) will be modified
    """

    def __init__(self, model, l1_reg=0.0, loss_history=None):
        super(RoboticPriorsTripletLoss, self).__init__()
        # Retrieve only trainable and regularizable parameters (we should exclude biases)
        self.reg_params = [param for name, param in model.named_parameters() if
                           ".bias" not in name and param.requires_grad]
        n_params = sum([reduce(lambda x, y: x * y, param.size()) for param in self.reg_params])
        self.l1_coeff = (l1_reg / n_params)
        self.loss_history = loss_history
   
    # Override in the case of use of Time-Contrastive Triplet Loss 
    def forward(self, states, p_states, n_states, next_states, # , next_p_states, next_n_states,
                dissimilar_pairs, same_actions_pairs, ref_point_pairs,
                similar_pairs, alpha=0.2, no_priors=False):
        """
        :alpha : (Float) margin that is enforced between positive & neg observation (TCN Triplet Loss)
        :param states: (th Variable) states for the anchor obs
        :param p_states (th Variable) states for the positive obs
        :param n_states (th Variable) states for the negative obs
        :param next_states: (th Variable)        
        :param next_p_states (th Variable) 
        :param next_n_states (th Variable) 
        :param dissimilar_pairs: (th tensor)
        :param same_actions_pairs: (th tensor)
        :param ref_point_pairs: (th tensor)
        :param similar_pairs: (th tensor)
        :param use_priors: (bool)
        :return: (th Variable)
        """
        state_diff = next_states - states
        state_diff_norm = state_diff.norm(2, dim=1)
        similarity = lambda x, y: th.exp(-(x - y).norm(2, dim=1) ** 2)
        temp_coherence_loss = (state_diff_norm ** 2).mean()
        causality_loss = similarity(states[dissimilar_pairs[:, 0]],
                                    states[dissimilar_pairs[:, 1]]).mean()
        proportionality_loss = ((state_diff_norm[same_actions_pairs[:, 0]] -
                                 state_diff_norm[same_actions_pairs[:, 1]]) ** 2).mean()

        repeatability_loss = (
            similarity(states[same_actions_pairs[:, 0]], states[same_actions_pairs[:, 1]]) *
            (state_diff[same_actions_pairs[:, 0]] - state_diff[same_actions_pairs[:, 1]]).norm(2, dim=1) ** 2).mean()

        w_fixed_point, fixed_ref_point_loss = 0, 0
        w_same_env, same_env_loss = 0, 0
        if len(ref_point_pairs) > 0:
            # Apply reference point prior
            # It assumes all sequences in the dataset share
            # at least one same 3D pos input image of Baxter arm

            same_pos_states_diff = states[ref_point_pairs[:, 1]] - states[ref_point_pairs[:, 0]]
            same_pos_states_diff_norm = same_pos_states_diff.norm(2, dim=1)
            w_fixed_point = 1
            fixed_ref_point_loss = (same_pos_states_diff_norm ** 2).mean()
        elif len(similar_pairs) > 0:
            # Same Env prior
            w_same_env = 1
            same_env_loss = ((states[similar_pairs[:, 1]] - states[similar_pairs[:, 0]]).norm(2, dim=1) ** 2).mean()

        l1_loss = sum([th.sum(th.abs(param)) for param in self.reg_params])

        # Time-Constrastive Triplet Loss
        #print(states.shape)
        distance_positive = (states - p_states).pow(2).sum(1)
        distance_negative = (states - n_states).pow(2).sum(1)
        tcn_trplet_loss = F.relu(distance_positive - distance_negative + alpha)
        tcn_trplet_loss = tcn_trplet_loss.mean()
        
        total_loss = 1* tcn_trplet_loss + self.l1_coeff * l1_loss
        
        if not no_priors:
            total_loss += 1 * temp_coherence_loss + 1 * causality_loss + 1 * proportionality_loss \
                         + 1 * repeatability_loss + w_fixed_point * fixed_ref_point_loss \
                         + w_same_env * same_env_loss 
                         
        if self.loss_history is not None:
            weights = [1, 1, 1, 1, w_fixed_point, self.l1_coeff, w_same_env]
            names = ['temp_coherence_loss', 'causality_loss', 'proportionality_loss',
                     'repeatability_loss', 'fixed_ref_point_loss', 'l1_loss', 'same_env_loss']
            losses = [temp_coherence_loss, causality_loss, proportionality_loss,
                      repeatability_loss, fixed_ref_point_loss, l1_loss, same_env_loss]
            for name, w, loss in zip(names, weights, losses):
                if w > 0:
                    if len(self.loss_history[name]) > 0:
                        self.loss_history[name][-1] += w * loss.data[0]
                    else:
                        self.loss_history[name].append(w * loss.data[0])

        return total_loss

class SRL4robotics(BaseLearner):
    """
    :param state_dim: (int)
    :param model_type: (str) one of "resnet", "mlp" or "custom_cnn"
    :param seed: (int)
    :param learning_rate: (float)
    :param l1_reg: (float)
    :param cuda: (bool)
    :param multi_gpu (bool)
    :param multi_view (bool)
    """

    def __init__(self, state_dim, model_type="resnet", log_folder="logs/default",
                 seed=1, learning_rate=0.001, l1_reg=0.0, cuda=False, multi_gpu=False,multi_view=False, no_priors=False):

        super(SRL4robotics, self).__init__(state_dim, BATCH_SIZE, seed, cuda)

        self.multi_view=multi_view

        if model_type == "resnet":
            self.model = SRLConvolutionalNetwork(self.state_dim, cuda, noise_std=NOISE_STD)
        elif model_type == "custom_cnn":
            self.model = SRLCustomCNN(self.state_dim, cuda, noise_std=NOISE_STD)
        elif model_type == "triplet_cnn" : 
            print('chosen model : triplet_cnn')
            self.model = TripletNet(self.state_dim, cuda, noise_std=NOISE_STD)            
        elif model_type == "mlp":
            self.model = SRLDenseNetwork(INPUT_DIM, self.state_dim, self.batch_size, cuda, noise_std=NOISE_STD)
        else:
            raise ValueError("Unknown model: {}".format(model_type))
        print("Using {} model".format(model_type))

        if cuda:
            self.model.cuda()
        if multi_gpu:
            self.model = nn.DataParallel(self.model)
            
        learnable_params = [param for param in self.model.parameters() if param.requires_grad]
        self.optimizer = th.optim.Adam(learnable_params, lr=learning_rate)
        self.l1_reg = l1_reg
        self.log_folder = log_folder
        self.model_type=model_type
        self.no_priors=no_priors

    def learn(self, images_path, actions, rewards,
              episode_starts, is_ref_point_list=None,
              apply_same_env_prior=False):
        """
        Learn a state representation
        :param images_path: (numpy 1D array)
        :param actions: (numpy matrix)
        :param rewards: (numpy 1D array)
        :param episode_starts: (numpy 1D array) boolean array
                                the ith index is True if one episode starts at this frame
        :param is_ref_point_list: (numpy 1D array) Boolean array where True values represent observations
                                that correspond to the reference position
                                (when using the reference prior)
        :param apply_same_env_prior: (bool) whether to apply same env prior
        :return: (numpy tensor) the learned states for the given observations
        """

        # PREPARE DATA -------------------------------------------------------------------------------------------------
        # here, we organize the data into minibatches
        # and find pairs for the respective loss terms
        if is_ref_point_list is None:
            is_ref_point_list = []

        num_samples = images_path.shape[0] - 1  # number of samples

        # indices for all time steps where the episode continues
        indices = np.array([i for i in range(num_samples) if not episode_starts[i + 1]], dtype='int64')
        np.random.shuffle(indices)

        # split indices into minibatches. minibatchlist is a list of lists; each
        # list is the id of the observation preserved through the training
        minibatchlist = [np.array(sorted(indices[start_idx:start_idx + self.batch_size]))
                         for start_idx in range(0, num_samples - self.batch_size + 1, self.batch_size)]
        
        if len(minibatchlist[-1]) < self.batch_size:
            printYellow("Removing last minibatch of size {} < batch_size".format(len(minibatchlist[-1])))
            del minibatchlist[-1]

        # Number of minibatches used for validation:
        n_val_batches = np.round(VALIDATION_SIZE * len(minibatchlist)).astype(np.int64)
        val_indices = np.random.permutation(len(minibatchlist))[:n_val_batches]
        print("{} minibatches for validation, {} samples".format(n_val_batches, n_val_batches * BATCH_SIZE))
        assert n_val_batches > 0, "Not enough sample to create a validation set"

        ref_point_pairs = []
        if len(is_ref_point_list) > 0:
            def findRefPoint(index, minibatch):
                """
                Find observations corresponding to the reference
                :param index: (int)
                :param minibatch: (numpy array)
                :return: (numpy array)
                """
                return np.where(is_ref_point_list[minibatch] * is_ref_point_list[minibatch[index]])[0]

            # Over-sample to make sure that there is at least two reference observations per minibatch
            ref_point_indices = np.where(is_ref_point_list)[0]
            print("{} reference observations".format(len(ref_point_indices)))
            assert len(ref_point_indices) >= 2, "Not enough reference observations for the reference prior"

            n_over_sampling = 0
            for minibatch in minibatchlist:
                # Check that there is at least two reference observations per minibatch
                n_ref_observations = np.sum(is_ref_point_list[minibatch])
                if n_ref_observations <= 1:
                    n_over_sampling += 1
                    n_to_sample = 2  # We may have the same observation twice in a minibatch
                    samples = np.random.choice(ref_point_indices, n_to_sample, replace=False)
                    for i, sample in enumerate(samples):
                        minibatch[i] = sample

            if n_over_sampling > 0:
                print("[WARNING] Over-sampling for ref prior was applied {} times".format(n_over_sampling))

            ref_point_pairs = [np.array([[i, j] for i in range(self.batch_size)
                                         for j in findRefPoint(i, minibatch) if j > i],
                                        dtype='int64') for minibatch in minibatchlist]

            for item in ref_point_pairs:
                if len(item) == 0:
                    msg = "No same ref point position observation of the arm was found \
                            for at least one minibatch (current batch size is {})\n".format(BATCH_SIZE)
                    msg += "=> Consider increasing the batch_size or changing the seed\n same_ref_point_positions: {}".format(
                        ref_point_pairs)
                    print(msg)
                    sys.exit(NO_PAIRS_ERROR)
        
        def findDissimilar(index, minibatch):
            """
            check which samples should be dissimilar
            because they lead to different rewards after the same actions
            :param index: (int)
            :param minibatch: (numpy array)
            :return: (dict, numpy array)
            """
            return np.where((actions[minibatch] == actions[minibatch[index]]) *
                            (rewards[minibatch + 1] != rewards[minibatch[index] + 1]))[0]

        dissimilar = [np.array([[i, j] for i in range(self.batch_size) for j in findDissimilar(i, minibatch) if j > i],
                               dtype='int64') for minibatch in minibatchlist]
                               
        #Swapping relevant pairs to have at least a pair of dissimilar obs in every minibatches
        print('Dealing with minibatches missing dissimilar pairs...')
        for minibatch_id, d in enumerate(dissimilar):
            if len(d) == 0:
                #print('d',d)
                #print('empty item d:', minibatch_id)
                for m_id, minibatch in enumerate(minibatchlist):
                    for i in range(self.batch_size):
                        for j in findDissimilar(i, minibatch):                            
                            if (j > i) & (minibatch_id !=m_id) :                                
                                tmp = minibatch[j]                                
                                minibatch[j] = minibatchlist[minibatch_id][j]
                                minibatchlist[minibatch_id][j] = tmp                                
                                dissimilar[minibatch_id] = np.array([[i,j]])
                                break
                            
        #dissimilar = [np.array([[i, j] for i in range(self.batch_size) for j in findDissimilar(i, minibatch) if j > i],
        #                       dtype='int64') for minibatch in minibatchlist]                
        def findSameActions(index, minibatch):
            """
            Get observations indices where the same action was performed
            as in a reference observation
            :param index: (int)
            :param minibatch: (numpy array)
            :return: (numpy array)
            """
            return np.where(actions[minibatch] == actions[minibatch[index]])[0]

        # same_actions: list of arrays, each containing one pair of observation ids
        same_actions = [
            np.array([[i, j] for i in range(self.batch_size) for j in findSameActions(i, minibatch) if j > i],
                     dtype='int64') for minibatch in minibatchlist]
<<<<<<< HEAD
                     
        
=======

        print("{} observations".format(num_samples))
>>>>>>> ce1b832a
        # Stats about pairs
        action_set = set(actions)
        n_actions = np.max(actions) + 1
        print("{} unique actions / {} actions".format(len(action_set), n_actions))
        n_pairs_per_action = np.zeros(n_actions, dtype=np.int64)
        n_obs_per_action = np.zeros(n_actions, dtype=np.int64)

        for i in range(n_actions):
            n_obs_per_action[i] = np.sum(actions == i)

        print("Number of observations per action")
        print(n_obs_per_action)

        for pair, minibatch in zip(same_actions, minibatchlist):
            for i in range(n_actions):
                n_pairs_per_action[i] += np.sum(actions[minibatch[pair[:, 0]]] == i)

        print("Number of pairs per action:")
        print(n_pairs_per_action)
        print("Pairs of {} unique actions".format(np.sum(n_pairs_per_action > 0)))


                
        similar_pairs = []
        if apply_same_env_prior:
            print("Applying same env prior")

<<<<<<< HEAD
            def findSimilar(index, minibatch):
                """
                check which samples should be similar
                because they lead to the same positive rewards after the same actions
:                :param index: (int)
=======
            # def findSimilar(index, minibatch):
            #     """
            #     check which samples should be similar
            #     because they lead to the same positive rewards after the same actions
            #     :param index: (int)
            #     :param minibatch: (numpy array)
            #     :return: (dict, numpy array)
            #     """
            #     positive_r = rewards[minibatch[index] + 1] > 0
            #     return np.where(positive_r * (actions[minibatch] == actions[minibatch[index]]) *
            #                     (rewards[minibatch + 1] == rewards[minibatch[index] + 1]))[0]

            def findSimilar(index, minibatch):
                """
                check which samples should be similar
                because they lead to the same positive reward
                :param index: (int)
>>>>>>> ce1b832a
                :param minibatch: (numpy array)
                :return: (dict, numpy array)
                """
                positive_r = rewards[minibatch[index] + 1] > 0
<<<<<<< HEAD
                return np.where(positive_r * (actions[minibatch] == actions[minibatch[index]]) *
                                (rewards[minibatch + 1] == rewards[minibatch[index] + 1]))[0]
=======
                return np.where(positive_r * (rewards[minibatch + 1] == rewards[minibatch[index] + 1]))[0]
>>>>>>> ce1b832a

            similar_pairs = [
                np.array([[i, j] for i in range(self.batch_size) for j in findSimilar(i, minibatch) if j > i],
                         dtype='int64') for minibatch in minibatchlist]

<<<<<<< HEAD
#            for item in similar_pairs:
#                if len(item) == 0:
#                    print("No pairs found for one minibatch of similar pairs")
#                    sys.exit(NO_PAIRS_ERROR)
#       
            print('Dealing with minibatches missing sissimilar pairs...')
            for minibatch_id, d in enumerate(similar_pairs):
                if len(d) == 0:
                    #print('d',d)
                    print('empty item d:', minibatch_id)
                    for m_id, minibatch in enumerate(minibatchlist):
                        for i in range(self.batch_size):
                            for j in findSimilar(i, minibatch):                            
                                if (j > i) & (minibatch_id !=m_id) :                                
                                    tmp = minibatch[j]                                
                                    minibatch[j] = minibatchlist[minibatch_id][j]
                                    minibatchlist[minibatch_id][j] = tmp                                
                                    similar_pairs[minibatch_id] = np.array([[i,j]])
                                    break
            print(similar_pairs)
=======
            for item in similar_pairs:
                if len(item) == 0:
                    printRed("No pairs found for one minibatch of similar pairs")
                    sys.exit(NO_PAIRS_ERROR)

>>>>>>> ce1b832a
        for item in same_actions + dissimilar:
            if len(item) == 0:
                msg = "No same actions or dissimilar pairs found for at least one minibatch (currently is {})\n".format(
                    BATCH_SIZE)
                msg += "=> Consider increasing the batch_size or changing the seed"
                printRed(msg)
                sys.exit(NO_PAIRS_ERROR)

        baxter_data_loader = BaxterImageLoader(minibatchlist, images_path,
                                               same_actions, dissimilar, ref_point_pairs,
                                               similar_pairs, cache_capacity=100,multi_view=self.multi_view) #default=5000
        # TRAINING -----------------------------------------------------------------------------------------------------
        loss_history = defaultdict(list)
        if self.model_type == "triplet_cnn":
            criterion = RoboticPriorsTripletLoss(self.model, self.l1_reg, loss_history)
        else:
            criterion = RoboticPriorsLoss(self.model, self.l1_reg, loss_history)
        best_error = np.inf
        best_model_path = "{}/srl_model.pth".format(self.log_folder)
        self.model.train()
        start_time = time.time()

        for epoch in range(N_EPOCHS):
            # In each epoch, we do a full pass over the training data:
            epoch_loss, epoch_batches = 0, 0
            val_loss = 0
            pbar = tqdm(total=len(minibatchlist))
            baxter_data_loader.resetAndShuffle()
            for _input in baxter_data_loader:
                # Unpack input
                minibatch_idx, obs, next_obs, same, diss, is_ref_point_list, sim_pairs = _input
                if self.cuda:
                    obs, next_obs = obs.cuda(), next_obs.cuda()
                    same, diss = same.cuda(), diss.cuda()
                    if len(is_ref_point_list) > 0:
                        is_ref_point_list = is_ref_point_list.cuda()
                    if len(sim_pairs) > 0:
                        sim_pairs = sim_pairs.cuda()
                
                self.optimizer.zero_grad()
                # Predict states given observations
                if self.model_type=="triplet_cnn":
                    st, p_st,  n_st = self.model(obs[:,:3:,:,:],obs[:,3:6,:,:],obs[:,6:,:,:]) 
                    next_st, next_p_st,  next_n_st =  self.model(next_obs[:,:3:,:,:],next_obs[:,3:6,:,:],next_obs[:,6:,:,:])
                    loss = criterion(st, p_st,  n_st, next_st, diss, same, is_ref_point_list, sim_pairs, no_priors=self.no_priors)
                else:                    
                    states, next_states = self.model(obs), self.model(next_obs)                
                    loss = criterion(states, next_states, diss, same,\
                        is_ref_point_list, sim_pairs)
                        
                # We have to call backward in both train/val
                # to avoid memory error
                loss.backward()
                if minibatch_idx in val_indices:
                    val_loss += loss.data[0]
                    # We do not optimize on validation data
                    # so optimizer.step() is not called
                else:
                    self.optimizer.step()
                    epoch_loss += loss.data[0]
                    epoch_batches += 1
                pbar.update(1)
            pbar.close()

            train_loss = epoch_loss / epoch_batches
            val_loss /= n_val_batches
            # Even if loss_history is modified by RoboticPriorsLoss object
            # we make it explicit
            loss_history = criterion.loss_history
            loss_history['train_loss'].append(train_loss)
            loss_history['val_loss'].append(val_loss)
            for key in loss_history.keys():
                if key in ['train_loss', 'val_loss']:
                    continue
                loss_history[key][-1] /= epoch_batches
                if epoch + 1 < N_EPOCHS:
                    loss_history[key].append(0)

            # Save best model
            if val_loss < best_error:
                best_error = val_loss
                th.save(self.model.state_dict(), best_model_path)

            if np.isnan(train_loss):
                print("NaN Loss, consider increasing NOISE_STD in the gaussian noise layer")
                sys.exit(NAN_ERROR)

            # Then we print the results for this epoch:
            if (epoch + 1) % EPOCH_FLAG == 0:
                print("Epoch {:3}/{}, train_loss:{:.4f} val_loss:{:.4f}".format(epoch + 1, N_EPOCHS, train_loss,
                                                                                val_loss))
                print("{:.2f}s/epoch".format((time.time() - start_time) / (epoch + 1)))
                if DISPLAY_PLOTS:
                    # Optionally plot the current state space
                    plot_representation(self.predStatesWithDataLoader(baxter_data_loader, restore_train=True), rewards,
                                        add_colorbar=epoch == 0,
                                        name="Learned State Representation (Training Data)")
        if DISPLAY_PLOTS:
            plt.close("Learned State Representation (Training Data)")

        # Load best model before predicting states
        self.model.load_state_dict(th.load(best_model_path))

        print("Predicting states for all the observations...")
        # return predicted states for training observations
        return loss_history, self.predStatesWithDataLoader(baxter_data_loader, restore_train=False)

class SRL4roboticsTriplet(SRL4robotics):
    def _predFn(self, observations, restore_train=True):
        """
        Predict states in test mode given observations
        :param observations: (PyTorch Variable)
        :param restore_train: (bool) whether to restore training mode after prediction
        :return: (numpy tensor)
        """
        # Switch to test mode
        self.model.eval()
        states = self.model.module.get_embedding(observations[:,:3:,:,:])
        if restore_train:
            # Restore training mode
            self.model.train()
        if self.cuda:
            # Move the tensor back to the cpu
            return states.data.cpu().numpy()
        return states.data.numpy()    

if __name__ == '__main__':
    parser = argparse.ArgumentParser(description='PyTorch SRL with robotic priors')
    parser.add_argument('--epochs', type=int, default=50, metavar='N',
                        help='number of epochs to train (default: 50)')
    parser.add_argument('--seed', type=int, default=1, metavar='S',
                        help='random seed (default: 1)')
    parser.add_argument('--state_dim', type=int, default=2, help='state dimension (default: 2)')
    parser.add_argument('-bs', '--batch_size', type=int, default=256, help='batch_size (default: 256)')
    parser.add_argument('--training_set_size', type=int, default=-1,
                        help='Limit size of the training set (default: -1)')
    parser.add_argument('-lr', '--learning_rate', type=float, default=0.005, help='learning rate (default: 0.005)')
    parser.add_argument('--l1_reg', type=float, default=0.0, help='L1 regularization coeff (default: 0.0)')
    parser.add_argument('--no-cuda', action='store_true', default=False, help='disables CUDA training')
    parser.add_argument('--no-plots', action='store_true', default=False, help='disables plots')
    parser.add_argument('--model_type', type=str, default="custom_cnn", choices=['custom_cnn', 'resnet', 'mlp'],
                        help='Model architecture (default: "custom_cnn")')
    parser.add_argument('--data_folder', type=str, default="", help='Dataset folder', required=True)
    parser.add_argument('--log_folder', type=str, default='logs/default_folder',
                        help='Folder within logs/ where the experiment model and plots will be saved')
    parser.add_argument('--ref_prior', action='store_true', default=False,
                        help='Use Fixed Reference Point Prior (cannot be used at the same time as SameEnv prior)')
    parser.add_argument('--same_env_prior', action='store_true', default=False,
                        help='Enable same env prior (disables ref prior)')
    parser.add_argument('--multi_gpu',action='store_true', default=False,
                        help='Enable use of parallelization on multiple gpus')  
    # for MULTI_GPU see http://pytorch.org/tutorials/beginner/blitz/data_parallel_tutorial.html
    
    parser.add_argument('--multi_view',action='store_true', default=False,
                        help='Enable use of multiple camera')
    parser.add_argument('--no_priors',action='store_true', default=False,
                        help='Disable use of priors - in case of triplet loss testing purpose')
                        
                        
    args = parser.parse_args()
    args.cuda = not args.no_cuda and th.cuda.is_available()
    args.data_folder = parseDataFolder(args.data_folder)
    DISPLAY_PLOTS = not args.no_plots
    N_EPOCHS = args.epochs
    BATCH_SIZE = args.batch_size
    APPLY_5TH_PRIOR = args.ref_prior and not args.same_env_prior
    plot_script.INTERACTIVE_PLOT = DISPLAY_PLOTS

    print('Log folder: {}'.format(args.log_folder))

    print('Loading data ... ')
    training_data = np.load("data/{}/preprocessed_data.npz".format(args.data_folder))
    actions = training_data['actions']
    rewards, episode_starts = training_data['rewards'], training_data['episode_starts']

    ground_truth = np.load("data/{}/ground_truth.npz".format(args.data_folder))
    images_path = ground_truth['images_path']

    print('Learning a state representation ... ')
    if args.multi_view:
        srl = SRL4roboticsTriplet(args.state_dim, model_type=args.model_type, seed=args.seed,
                           log_folder=args.log_folder, learning_rate=args.learning_rate,
                           l1_reg=args.l1_reg, cuda=args.cuda, multi_gpu=args.multi_gpu, multi_view=args.multi_view, no_priors=args.no_priors)
    else:
        
        srl = SRL4robotics(args.state_dim, model_type=args.model_type, seed=args.seed,
                           log_folder=args.log_folder, learning_rate=args.learning_rate,
                           l1_reg=args.l1_reg, cuda=args.cuda, multi_gpu=args.multi_gpu, multi_view=args.multi_view)

    is_ref_point_list = None
    if APPLY_5TH_PRIOR:
        print('Applying 5th fixed ref_point prior...')
        is_ref_point_list = training_data['is_ref_point_list']

    if args.training_set_size > 0:
        limit = args.training_set_size
        actions = actions[:limit]
        images_path = images_path[:limit]
        rewards = rewards[:limit]
        episode_starts = episode_starts[:limit]
        if is_ref_point_list is not None:
            is_ref_point_list = is_ref_point_list[:limit]

    loss_history, learned_states = srl.learn(images_path, actions,
                                             rewards, episode_starts,
                                             is_ref_point_list, args.same_env_prior)
    # Save losses losses history
    np.savez('{}/loss_history.npz'.format(args.log_folder), **loss_history)
    # Save plot
    plotLosses(loss_history, args.log_folder)

    srl.saveStates(learned_states, images_path, rewards, args.log_folder)

    name = "Learned State Representation\n {}".format(args.log_folder.split('/')[-1])
    path = "{}/learned_states.png".format(args.log_folder)
    plot_representation(learned_states, rewards, name, add_colorbar=True, path=path)

    # Do not close plot at the end of training
    if DISPLAY_PLOTS:
        input('\nPress any key to exit.')<|MERGE_RESOLUTION|>--- conflicted
+++ resolved
@@ -397,13 +397,7 @@
         same_actions = [
             np.array([[i, j] for i in range(self.batch_size) for j in findSameActions(i, minibatch) if j > i],
                      dtype='int64') for minibatch in minibatchlist]
-<<<<<<< HEAD
-                     
-        
-=======
-
-        print("{} observations".format(num_samples))
->>>>>>> ce1b832a
+
         # Stats about pairs
         action_set = set(actions)
         n_actions = np.max(actions) + 1
@@ -431,47 +425,22 @@
         if apply_same_env_prior:
             print("Applying same env prior")
 
-<<<<<<< HEAD
-            def findSimilar(index, minibatch):
-                """
-                check which samples should be similar
-                because they lead to the same positive rewards after the same actions
-:                :param index: (int)
-=======
-            # def findSimilar(index, minibatch):
-            #     """
-            #     check which samples should be similar
-            #     because they lead to the same positive rewards after the same actions
-            #     :param index: (int)
-            #     :param minibatch: (numpy array)
-            #     :return: (dict, numpy array)
-            #     """
-            #     positive_r = rewards[minibatch[index] + 1] > 0
-            #     return np.where(positive_r * (actions[minibatch] == actions[minibatch[index]]) *
-            #                     (rewards[minibatch + 1] == rewards[minibatch[index] + 1]))[0]
-
             def findSimilar(index, minibatch):
                 """
                 check which samples should be similar
                 because they lead to the same positive reward
                 :param index: (int)
->>>>>>> ce1b832a
                 :param minibatch: (numpy array)
                 :return: (dict, numpy array)
                 """
                 positive_r = rewards[minibatch[index] + 1] > 0
-<<<<<<< HEAD
                 return np.where(positive_r * (actions[minibatch] == actions[minibatch[index]]) *
                                 (rewards[minibatch + 1] == rewards[minibatch[index] + 1]))[0]
-=======
-                return np.where(positive_r * (rewards[minibatch + 1] == rewards[minibatch[index] + 1]))[0]
->>>>>>> ce1b832a
 
             similar_pairs = [
                 np.array([[i, j] for i in range(self.batch_size) for j in findSimilar(i, minibatch) if j > i],
                          dtype='int64') for minibatch in minibatchlist]
 
-<<<<<<< HEAD
 #            for item in similar_pairs:
 #                if len(item) == 0:
 #                    print("No pairs found for one minibatch of similar pairs")
@@ -492,13 +461,7 @@
                                     similar_pairs[minibatch_id] = np.array([[i,j]])
                                     break
             print(similar_pairs)
-=======
-            for item in similar_pairs:
-                if len(item) == 0:
-                    printRed("No pairs found for one minibatch of similar pairs")
-                    sys.exit(NO_PAIRS_ERROR)
-
->>>>>>> ce1b832a
+
         for item in same_actions + dissimilar:
             if len(item) == 0:
                 msg = "No same actions or dissimilar pairs found for at least one minibatch (currently is {})\n".format(
