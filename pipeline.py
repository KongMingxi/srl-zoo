--- conflicted
+++ resolved
@@ -290,20 +290,12 @@
 
             # Autoencoder and VAE
             exp_config['model_type'] = "cnn"
-<<<<<<< HEAD
-            for state_dim in [3, 4, 5, 6]:
-                # Update config
-                exp_config['state_dim'] = state_dim
-                baselineCall(exp_config, 'autoencoder')
-                evaluateBaseline(base_config)
-=======
             for baseline in ['autoencoder', 'vae']:
                 for state_dim in [3, 4, 5, 6]:
                     # Update config
                     exp_config['state_dim'] = state_dim
                     baselineCall(exp_config, baseline)
                     evaluateBaseline(base_config)
->>>>>>> eaf268e1
 
         # PCA
         for state_dim in [3, 4, 5, 6]:
