--- conflicted
+++ resolved
@@ -25,33 +25,14 @@
     """
     now = datetime.datetime.now()
     date = "Y{}_M{:02d}_D{:02d}_H{:02d}M{:02d}S{:02d}".format(now.year, now.month, now.day, now.hour, now.minute, now.second)
-    model_str = "_{}".format(exp_config['architecture_name']) # exp_config['data_folder'],
+    model_str = "_{}".format(exp_config['architecture_name'])
     srl_str = "{}_ST_DIM{}".format(priorsToString(exp_config['priors']), exp_config['state_dim'])
 
     if exp_config['use_continuous']:
         continuous_str = "_cont_MCD{}_S{}".format(MAX_COS_DIST_AMONG_ACTIONS_THRESHOLD, CONTINUOUS_ACTION_SIGMA)
-        continuous_str = continuous_str.replace(".", "_") # replace decimal points by '_' for folder naming
     else:
         continuous_str = ""
 
-<<<<<<< HEAD
-    if len(MODEL_APPROACH) != '': #to add an extra keyword  to the model name for fwd models
-        NAME_SAVE= 'model'+DAY+'_'+MODEL_APPROACH
-    else:
-        NAME_SAVE= 'model'+str(DAY)
-    SAVED_MODEL_PATH = LOG_FOLDER+ experiment_name+'/'+NAME_SAVE
-    print(SAVED_MODEL_PATH)
-    #TODO create folder for experiment and models
-    return SAVED_MODEL_PATH
-
-print  priorsToString(PRIORS_CONFIGS_TO_APPLY)
-data_folder = 'staticButtonSimplest' #nonStaticButton' #colorful75' #staticButtonSimplest' #mobileRobot' #'nonStaticButton' #'complexData' #colorful75'  #'mobileRobot' # 'complexData'
-experiment_name = 'Experiment1'#ToBeTakenFromPARAM_LINE
-EXPERIMENT_PATH = create_experiment_model_name(data_folder, experiment_name)
-
-print ('Running pipeline and saving model to {}'.format(EXPERIMENT_PATH))
-# TODO save EXPERIMENT_PATH to  CONFIG.json file
-=======
     experiment_name = "model{}{}{}{}_{}".format(date, model_str, continuous_str, srl_str, exp_config['model_approach'])
 
     print(experiment_name)
@@ -134,5 +115,4 @@
         preprocessingCall(exp_config)
 
 else:
-    print("Please specify one of --config or --data_folder")
->>>>>>> c34a8edd
+    print("Please specify one of --config or --data_folder")