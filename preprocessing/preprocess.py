--- conflicted
+++ resolved
@@ -52,10 +52,7 @@
 
 
 if __name__ == '__main__':
-<<<<<<< HEAD
-=======
 
->>>>>>> 08515023
     parser = argparse.ArgumentParser(description='Preprocess extracted ros bags')
     parser.add_argument('--data_folder', type=str, default="", help='Dataset folder name')
     parser.add_argument('--mode', type=str, default="image_net", help='Preprocessing mode: One of "image_net", "tf".')
@@ -73,7 +70,6 @@
 
     data_folder = args.data_folder
     data_folder = "{}/data/{}/".format(base_path, data_folder)
-<<<<<<< HEAD
 
     if os.path.isfile('{}dataset_config.json'.format(data_folder)):
         print("Loading dataset config...")
@@ -84,14 +80,15 @@
     else:
         print("No dataset config file found, using default values")
 
-    record_folders = [item for item in os.listdir(data_folder) if os.path.isdir('{}/{}'.format(data_folder, item))]
-=======
-    record_folders = [item for item in os.listdir(data_folder) if os.path.isdir('{}/{}'.format(data_folder, item)) and 'record' in '{}/{}'.format(data_folder, item)]
->>>>>>> 08515023
+    record_folders = []
+    for item in os.listdir(data_folder):
+        path = '{}/{}'.format(data_folder, item)
+        if os.path.isdir(path) and "record" in item:
+            record_folders.append(item)
     # Sort folders
     record_folders.sort(key=lambda item: int(item.split('_')[1]))
 
-    all_actions, all_rewards, episodes_starts, all_image_paths = None, None, None, None
+    all_actions, all_rewards, episodes_starts, all_images_path = None, None, None, None
     button_positions, all_arm_states, all_observations = [], None, None
     action_to_idx = getActions(DELTA_POS, N_ACTIONS)
 
@@ -101,28 +98,22 @@
     for record_folder_name in record_folders[:MAX_RECORDS]:
         record_folder = '{}/{}'.format(data_folder, record_folder_name)
         image_folders = [item for item in os.listdir(record_folder) if os.path.isdir('{}/{}'.format(record_folder, item))]
-        image_paths = []
+
         assert len(image_folders) == 1, "Multiple image folders are not supported yet"
-        images = [item for item in os.listdir('{}/{}/'.format(record_folder, image_folders[0])) if item.endswith(".jpg")] #and 'frame' in image_path: # skip time file created by ROS and other unwanted non image files
+        # skip time file created by ROS and other unwanted non image files
+        images = [item for item in os.listdir('{}/{}/'.format(record_folder, image_folders[0])) if item.endswith(".jpg")]
         images.sort(key=lambda item: int(item.split('.')[0].split('frame')[1]))
         observations = np.zeros((len(images), IMAGE_WIDTH, IMAGE_HEIGHT, N_CHANNELS))
         images_path = []
         for idx, image in enumerate(images):
-<<<<<<< HEAD
             # Save only the path starting from the data folder
             images_path.append('{}/{}/{}/{}'.format(args.data_folder, record_folder.split("/")[-1], image_folders[0], image))
             im = cv2.imread('{}/{}/{}'.format(record_folder, image_folders[0], image))
-=======
-            image_path = '{}/{}/{}'.format(record_folder, image_folders[0], image)
-            #print(image_path)
-            im = cv2.imread(image_path)
->>>>>>> 08515023
             im = cv2.resize(im, (IMAGE_WIDTH, IMAGE_HEIGHT), interpolation=cv2.INTER_AREA)
             obs = preprocessInput(im.astype(np.float32), mode=args.mode)
             obs = np.expand_dims(obs, axis=0)
             observations[idx] = obs
-            image_paths.append(image_path.replace('//', '/'))
-        print (str(len(image_paths)))
+
         # Retrieve frame indices where the button was pressed
         df = getDataFrame('{}/{}'.format(record_folder, text_files['is_pressed']))
         rewards = df['value'].values
@@ -161,7 +152,6 @@
         if all_actions is None:
             all_actions = actions
             all_rewards = rewards
-            all_image_paths = image_paths
             episode_starts = episode_start[:]
             all_arm_states = arm_states
             all_observations = [observations]
@@ -172,11 +162,7 @@
             episode_starts = np.concatenate((episode_starts, episode_start), axis=0)
             all_arm_states = np.concatenate((all_arm_states, arm_states), axis=0)
             all_observations.append(observations)
-<<<<<<< HEAD
             all_images_path.append(images_path)
-=======
-            all_image_paths.extend(image_paths)  #append would result in total 182 elements instead of 180?!
->>>>>>> 08515023
         # Update progressbar
         pbar.update(1)
 
@@ -189,11 +175,9 @@
         'rewards': all_rewards,
         'actions': all_actions.reshape(-1, 1),
         'episode_starts': episode_starts,
-        'path_to_images': all_image_paths
     }
-    assert len(all_rewards) == len(all_image_paths),"Number of rewards and images processed should coincide, it is {} and {}".format(len(all_rewards), len(all_image_paths))
 
-    #np2fileIntegers(all_rewards, ALL_REWARDS_FILE, '\n') #save_to_file(all_rewards, ALL_REWARDS_FILE)
+    assert len(all_rewards) == len(all_images_path), "n_rewards != n_images: {} != {}".format(len(all_rewards), len(all_images_path))
 
     print("Saving preprocessed data...")
     np.savez('{}/preprocessed_data.npz'.format(data_folder), **data)
