--- conflicted
+++ resolved
@@ -20,7 +20,6 @@
 from .utils import preprocessInput
 
 
-<<<<<<< HEAD
 def sample_coordinates(coord_1, max_distance, percentage):
     """
     Sampling from a coordinate A, a second one B within a maximum distance [max_distance X percentage]
@@ -36,10 +35,7 @@
     return min(coord_1, coord_2), max(coord_1, coord_2)
 
 
-def preprocessImage(image, apply_occlusion=False, occlusion_percentage=0.5):
-=======
-def preprocessImage(image, convert_to_rgb=True):
->>>>>>> fe465511
+def preprocessImage(image, convert_to_rgb=True, apply_occlusion=False, occlusion_percentage=0.5):
     """
     :param image: (numpy matrix) BGR image
     :param convert_to_rgb: (bool) whether the conversion to rgb is needed or not
@@ -70,18 +66,6 @@
                  infinite_loop=True, max_queue_len=4, is_training=False, apply_occlusion=False,
                  occlusion_percentage=0.5):
         """
-<<<<<<< HEAD
-        :param minibatchlist:
-        :param images_path:
-        :param n_workers:
-        :param multi_view:
-        :param use_triplets:
-        :param infinite_loop:
-        :param max_queue_len:
-        :param is_training:
-        :param apply_occlusion: is the use of occlusion enabled - when using DAE (bool)
-        :param occlusion percentage: max percentage of occlusion when using DAE (float)
-=======
         A Custom dataloader to work with our datasets, and to prepare data for the different models
         (inverse, priors, autoencoder, ...)
         :param minibatchlist: ([np.array]) list of observations indices (grouped per minibatch)
@@ -91,10 +75,12 @@
         :param use_triplets: (bool)
         :param infinite_loop: (bool) whether to have an iterator that can be resetted, set to False, it
         :param max_queue_len: (int) Max number of minibatches that can be preprocessed at the same time
+        :param apply_occlusion: is the use of occlusion enabled - when using DAE (bool)
+        :param occlusion percentage: max percentage of occlusion when using DAE (float)
         :param is_training: (bool)
+
             Set to True, the dataloader will output both `obs` and `next_obs` (a tuple of th.Tensor)
             Set to false, it will only output one th.Tensor.
->>>>>>> fe465511
         """
         super(DataLoader, self).__init__()
         self.n_workers = n_workers
@@ -140,13 +126,9 @@
         with Parallel(n_jobs=self.n_workers, batch_size="auto", backend="threading") as parallel:
             while start or self.infinite_loop:
                 start = False
-<<<<<<< HEAD
                 batch_obs_noisy, batch_next_obs_noisy = None, None
 
-                if self.is_training:
-=======
                 if self.shuffle:
->>>>>>> fe465511
                     indices = np.random.permutation(self.n_minibatches).astype(np.int64)
                 else:
                     indices = np.arange(len(self.minibatchlist), dtype=np.int64)
@@ -183,18 +165,12 @@
 
                     if self.shuffle:
                         batch_obs, batch_next_obs = batch[:len(images) // 2], batch[len(images) // 2:]
-<<<<<<< HEAD
                         if batch_noisy is not None:
                             batch_obs_noisy, batch_next_obs_noisy = batch_noisy[:len(images) // 2], \
                                                                     batch_noisy[len(images) // 2:]
-                        self.pipe.put((minibatch_idx, batch_obs, batch_next_obs, batch_obs_noisy, batch_next_obs_noisy))
-                    else:
-                        self.pipe.put((batch, batch_noisy))
-=======
-                        self.queue.put((minibatch_idx, batch_obs, batch_next_obs))
-                    else:
-                        self.queue.put(batch)
->>>>>>> fe465511
+                        self.queue.put((minibatch_idx, batch_obs, batch_next_obs, batch_obs_noisy, batch_next_obs_noisy))
+                    else:
+                        self.queue.put((batch, batch_noisy))
 
                     # Free memory
                     if self.shuffle:
@@ -209,41 +185,29 @@
                 self.queue.put(None)
 
     @classmethod
-<<<<<<< HEAD
     def _makeBatchElement(cls, image_path, multi_view=False, use_triplets=False, apply_occlusion=False,
                           occlusion_percentage=None):
-=======
-    def _makeBatchElement(cls, image_path, multi_view=False, use_triplets=False):
         """
         :param image_path: (str) path to an image (without the 'data/' prefix)
         :param multi_view: (bool)
         :param use_triplets: (bool)
         :return: (th.Tensor)
         """
->>>>>>> fe465511
         # Remove trailing .jpg if present
         image_path = 'data/' + image_path.split('.jpg')[0]
 
         if multi_view:
             images = []
-<<<<<<< HEAD
             noisy_images =[]
 
-=======
             # Load different view of the same timestep
->>>>>>> fe465511
             for i in range(2):
                 im = cv2.imread("{}_{}.jpg".format(image_path, i + 1))
                 if im is None:
                     raise ValueError("tried to load {}_{}.jpg, but it was not found".format(image_path, i + 1))
-<<<<<<< HEAD
                 images.append(preprocessImage(im, apply_occlusion=apply_occlusion,
                                                     occlusion_percentage=occlusion_percentage))
             ####################
-=======
-                images.append(preprocessImage(im))
-
->>>>>>> fe465511
             # loading a negative observation
             if use_triplets:
                 # End of file format for positive & negative observations (camera 1) - length : 6 characters
