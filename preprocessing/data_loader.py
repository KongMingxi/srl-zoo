--- conflicted
+++ resolved
@@ -15,9 +15,6 @@
 from .utils import preprocessInput
 from .preprocess import IMAGE_WIDTH, IMAGE_HEIGHT, N_CHANNELS
 
-<<<<<<< HEAD
-def imageWorker(image_queue, output_queue, exit_event,multi_view=False,time_margin=100):
-=======
 def preprocessImage(image):
     """
     :param image: (numpy matrix)
@@ -32,8 +29,7 @@
     return im
 
 
-def imageWorker(image_queue, output_queue, exit_event):
->>>>>>> ce1b832a
+def imageWorker(image_queue, output_queue, exit_event,multi_view=False,time_margin=100):
     """
     Worker that preprocess images
     :param image_queue: (multiprocessing.Queue) queue with the path to the images
@@ -41,6 +37,7 @@
                           will be added
     :param exit_event: (multiprocessing.Event) Event for exiting the loop
     :param multi_view: (bool) enables dual camera mode
+    :param time_margin: (int) time margin for negativa obersation sampling (here is fixed)
     """
     while not exit_event.is_set():
         idx, image_path = image_queue.get()
@@ -48,8 +45,6 @@
         if idx is None:
             image_queue.put((None, None))
             break
-<<<<<<< HEAD
-        #print("IM PATH:",image_path)
         
         if multi_view:
             
@@ -111,11 +106,6 @@
                     
         output_queue.put((idx, im))
         del im  # Free memory
-=======
-
-        output_queue.put((idx, preprocessImage(cv2.imread(image_path))))
->>>>>>> ce1b832a
-
 
 class BaxterImageLoader(object):
     """
