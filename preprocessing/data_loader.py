from __future__ import print_function, division, absolute_import

import time
import threading
import multiprocessing as mp
from collections import OrderedDict
import glob
import random

import cv2
import numpy as np
import torch as th

from .utils import preprocessInput
from .preprocess import IMAGE_WIDTH, IMAGE_HEIGHT, N_CHANNELS


def preprocessImage(image):
    """
    :param image: (numpy matrix)
    :return: (numpy matrix)
    """
    # Resize
    im = cv2.resize(image, (IMAGE_WIDTH, IMAGE_HEIGHT), interpolation=cv2.INTER_AREA)
    # Convert BGR to RGB
    im = cv2.cvtColor(im, cv2.COLOR_BGR2RGB)
    # Normalize
    im = preprocessInput(im.astype(np.float32), mode="image_net")
    return im


def imageWorker(image_queue, output_queue, exit_event, multi_view=False, triplets=False):
    """
    Worker that preprocess images
    :param image_queue: (multiprocessing.Queue) queue with the path to the images
    :param output_queue: (multiprocessing.Queue) queue where the preprocessed image
                          will be added
    :param exit_event: (multiprocessing.Event) Event for exiting the loop
    :param multi_view: (bool) enables dual camera mode
    :param triplets: (bool) enables loading of negative example (third image)
    """
    while not exit_event.is_set():
        idx, image_path = image_queue.get()

        if idx is None:
            image_queue.put((None, None))
            break
        # Remove trailing .jpg if present
        image_path = image_path.split('.jpg')[0]
        if multi_view:

            images = []
            for i in range(2):
                im = cv2.imread("{}_{}.jpg".format(image_path, i + 1))
                if im is None:
                    raise ValueError("tried to load {}_{}.jpg, but it was not found".format(image_path, i + 1))
                images.append(preprocessImage(im))

            ####################
            # loading a negative observation

            if triplets:
                # End of file format for positive & negative observations (camera 1) - length : 6 characters
                extra_chars = '_1.jpg'

                # getting path for all files of same record episode, e.g path_to_data/record_001/frame[0-9]{6}*
                digits_path = glob.glob(image_path[:-6] + '[0-9]*' + extra_chars)

                # getting the current & all frames' timesteps
                current = int(image_path[-6:])
                # For all others extract last 6 digits (timestep) after removing the extra chars
                all_frame_steps = [int(k[:-len(extra_chars)][-6:]) for k in digits_path]
                # removing current positive timestep from the list
                all_frame_steps.remove(current)

                # negative timestep by random sampling
                length_set_steps = len(all_frame_steps)
                negative = all_frame_steps[random.randint(0, length_set_steps - 1)]
                negative_path = '{}{:06d}'.format(image_path[:-6], negative)

                im3 = cv2.imread(negative_path + "_1.jpg")
                if im3 is None:
                    raise ValueError("tried to load {}_{}.jpg, but it was not found".format(negative_path, 1))
                im3 = preprocessImage(im3)
                # stacking along channels
                images.append(im3)

            im = np.dstack(images)

        else:
            im = cv2.imread(image_path + ".jpg")
            if im is None:
                raise ValueError("tried to load {}.jpg, but it was not found".format(image_path))
            im = preprocessImage(im)

        output_queue.put((idx, im))
        del im  # Free memory


class CustomDataLoader(object):
    """
    Data loader for efficiently loading images on the fly.
    It uses workers, a prefetch thread and cache the data for efficiency.

    :param minibatchlist: [[int]] list of list of int (observations ids)
    :param images_path: (numpy 1D array of str)
    :param test_batch_size: (int)
    :param cache_capacity: (int) number of images that can be cached
    :param multi_view: (bool) enables dual camera mode
    :param triplets: (bool) enables loading of negative observation
    :param n_workers: (int) number of processes used for preprocessing
    :param auto_cleanup: (bool) Whether to clean up preprocessing thread and cache after each epoch
    [WARNING] Set to False, you MUST clean up the loader manually (by calling cleanUp() method)
    It may also produce deadlocks
    """

    def __init__(self, minibatchlist, images_path, test_batch_size=512, cache_capacity=5000,
                 n_workers=5, auto_cleanup=True, multi_view=False, triplets=False):
        super(CustomDataLoader, self).__init__()

        self.n_minibatches = len(minibatchlist)
        # Total number of images
        self.n_samples = len(images_path)
        # Copy data to avoid side effects
        # (it uses more memory but prevent from weird bugs)
        self.minibatchlist = np.array(minibatchlist[:])
        # Copy useful array to avoid side effects
        self.images_path = images_path[:]
        # Save minibatches original order
        self.minibatches_indices = np.arange(len(minibatchlist), dtype=np.int64)
        self.original_minibatchlist = self.minibatchlist.copy()

        # Index of the minibatch in the iterator
        self.current_idx = 0
        # Index of the minibatch thta is currently preprocessed
        self.current_preprocessed_idx = 0
        # Whether we are in training/test mode
        self.is_training = True
        self.test_batch_size = test_batch_size
        # Cache
        # It will contains the tensors
        # corresponding to preprocessed images
        # it speeds up things
        self.cache = OrderedDict()
        self.cached_indices = None
        self.cache_capacity = cache_capacity
        # Prefetch
        self.preprocess_result = None
        # Event set when the requested
        # minibatch is ready (= preprocessing finished)
        self.ready_event = threading.Event()
        # Event set when the iterator has return
        # the preprocess_result
        self.result_given_event = threading.Event()
        # Event used to reset the iterator
        # It allows to wait when the iterator has finished
        # one iteration on all the minibatches
        self.reset_event = threading.Event()
        # Event used to terminate preprocessing thread
        self.thread_exit = threading.Event()
        # This variable will contain reference
        # to the preprocessing thread
        self.thread = None
        # Whether to clean up preprocessing thread and cache after each epoch
        self.auto_cleanup = auto_cleanup

        # Multiprocessing
        self.n_workers = n_workers
        # Workers input queue
        self.image_queues = [mp.Queue() for _ in range(self.n_workers)]
        self.output_queue = mp.Queue()
        # Event used to shutdown workers
        self.exit_event = mp.Event()
        # keep track of images that remain to be preprocessed
        self.n_sent, self.n_received = 0, 0
        self.shutdown = False
        self.multi_view = multi_view
        self.triplets = triplets

        if self.n_workers <= 0:
            raise ValueError("n_workers <= 0 in the data loader")

        # Start the workers, there is one input queue (image queue) per worker
        # and a common output_queue
        self.workers = []
        for i in range(self.n_workers):
            w = mp.Process(target=imageWorker, args=(self.image_queues[i], self.output_queue,
                                                     self.exit_event, self.multi_view, self.triplets))
            w.daemon = True  # ensure that the worker exits on process exit
            w.start()
            self.workers.append(w)

    def resetMinibatches(self):
        """
        Restore minibatches to their original order
        """
        self.minibatches_indices = np.arange(len(self.minibatchlist), dtype=np.int64)
        self.minibatchlist = self.original_minibatchlist.copy()

    def trainMode(self):
        """
        Switch to train mode and reset the iterator
        It uses the minibatchlist pass at initialization
        """
        self.is_training = True
        self.resetMinibatches()
        # Reset the iterator
        self.resetIterator()

    def testMode(self):
        """
        Switch to test mode (faster mode) and reset the iterator
        Next observations are not computed
        """
        self.is_training = False
        self.minibatchlist = []
        for i in range(self.n_samples // self.test_batch_size + 1):
            start_idx = i * self.test_batch_size
            end_idx = min(self.n_samples, (i + 1) * self.test_batch_size)
            self.minibatchlist.append(np.arange(start_idx, end_idx))
        # Reset the iterator
        self.resetIterator()

    @staticmethod
    def createMinibatchList(x_indices, y_values, batch_size):
        """
        Create list of minibatches (contains the observations indices)
        along with the corresponding list of targets
        Warning: this may create minibatches of different length
        :param x_indices: (numpy 1D array)
        :param y_values: (numpy tensor)
        :param batch_size: (int)
        :return: [numpy array], [numpy tensor]
        """
        targets = []
        minibatchlist = []
        n_minibatches = len(x_indices) // batch_size + 1
        for i in range(0, n_minibatches):
            start_idx = i * batch_size
            end_idx = min(start_idx + batch_size, len(x_indices))
            excerpt = slice(start_idx, end_idx)
            # Remove excerpt with no elements
            if len(x_indices[excerpt]) > 0:
                minibatchlist.append(x_indices[excerpt])
                targets.append(y_values[excerpt])

        return minibatchlist, targets

    def deleteOldCache(self):
        """
        Delete oldest keys in the cache to save memory
        """
        n_in_cache = len(self.cache.keys())
        n_to_delete = n_in_cache - self.cache_capacity + 1
        if n_to_delete > 0:
            # Delete first n_to_delete elements (oldest entries)
            for key in list(self.cache.keys())[:n_to_delete]:
                del self.cache[key]

    def cleanUp(self):
        """
        Exit preprocessing thread
        """
        self.thread_exit.set()
        self.resetIterator()
        self.thread.join()
        self.thread = None

    def resetIterator(self):
        """
        Reset the iterator so we can do
        a full pass on the minibatches
        """
        self.current_idx = 0
        self.resetPreprocessingThread()

    def resetCache(self):
        """
        Delete the current cache (free memory)
        """
        del self.cache
        self.cache = OrderedDict()

    def resetAndShuffle(self):
        """
        Reset the iterator and shuffle the minibatches
        """
        self.shuffleMinitbatchesOrder()
        self.resetIterator()

    def shuffleMinitbatchesOrder(self):
        """
        Shuffle list of minibatches
        """
        self.resetMinibatches()
        indices = np.random.permutation(self.n_minibatches).astype(np.int64)
        self.minibatches_indices = indices
        self.minibatchlist = self.minibatchlist[indices]

    def resetQueues(self):
        """
        Reset sent and received count
        and empty queues
        """
        self.n_sent, self.n_received = 0, 0
        # Clear queues
        for q in self.image_queues + [self.output_queue]:
            while not q.empty():
                idx, _ = q.get()
                if idx is not None:
                    print("Warning, queue not empty")

    def resetPreprocessingThread(self):
        """
        Clean up preprocessing thread
        """
        self.preprocess_result = None
        self.current_preprocessed_idx = 0
        # Reset the different events
        self.ready_event.clear()
        self.result_given_event.clear()
        # Notify the preprocessing thread
        # to start again preprocessing the data
        self.reset_event.set()

    def launchPreprocessing(self):
        """
        Create the thread that feed
        the workers with data
        """
        self.thread_exit.clear()
        t = threading.Thread(target=self.preprocessingThread)
        self.thread = t
        t.deamon = True
        t.start()

    def preprocessingThread(self):
        """
        Preprocess minibatches
        It waits for a reset event at the end of an iteration
        """
        while not self.thread_exit.is_set():
            if self.current_preprocessed_idx >= len(self.minibatchlist):
                self.reset_event.clear()
                self.reset_event.wait()
                if self.thread_exit.is_set():
                    continue
            self._processNextMinibatch()

    def _sendToWorkers(self, batch_size, indices_list, obs_dict):
        """
        Fill workers queues and concatenate result
        in a numpy array
        """
        # Preprocessing loop, it fills workers queues
        for indices, key in zip(indices_list, obs_dict.keys()):

            obs = np.zeros((batch_size, IMAGE_WIDTH, IMAGE_HEIGHT, N_CHANNELS), dtype=np.float32)
            # Reset queues and received count
            self.resetQueues()

            # Retrieve known images from cache:
            self.cached_indices = np.zeros(len(indices)).astype(bool)
            known_images = set(self.cache.keys())
            # Dict to associate minibatch indices to image indices
            minibatch_idx_to_idx = {}
            # Do not preprocessed again cached images
            for j, idx in enumerate(indices):
                minibatch_idx_to_idx[j] = idx
                if idx in known_images:
                    self.cached_indices[j] = True
                    obs[j, :, :, :] = self.cache[idx]

            # Fill the workers queues
            self._putImages(indices)

            # Wait for workers
            while self.n_received < self.n_sent:
                j, im = self.output_queue.get(timeout=3)  # 3s timeout
                obs[j, :, :, :] = im
                # Cache the preprocessed image
                self.cache[minibatch_idx_to_idx[j]] = im
                self.n_received += 1
            # Channel first
            obs = np.transpose(obs, (0, 3, 2, 1))
            obs_dict[key] = th.from_numpy(obs)
            # Free memory
            del obs

        # Delete old elements in the cache
        # to limit its size (regulated by self.cache_capacity)
        self.deleteOldCache()

        if self.preprocess_result is not None:
            # Wait before overwritting result
            self.result_given_event.wait()
            self.result_given_event.clear()
            # Wait a bit to avoid overwritting preprocess_result
            # before it returns data
            # time.sleep(0.01)

    def _processNextMinibatch(self):
        """
        Send images to workers and compute
        """
        # Alias to improve readability
        i = self.current_preprocessed_idx
        obs_indices = self.minibatchlist[i]

        batch_size = len(obs_indices)
        # If we are training we need addional tensors
        # (next obs)
        if self.is_training:
            # Retrieve observations
            # Define a dict to modify it in the for loop
            obs_dict = OrderedDict([('obs', None), ('next_obs', None)])
            indices_list = [obs_indices, obs_indices + 1]
        else:
            obs_dict = OrderedDict([('obs', None)])
            indices_list = [obs_indices]

        self._sendToWorkers(batch_size, indices_list, obs_dict)

        if self.is_training:
            self.preprocess_result = self.minibatches_indices[i], obs_dict['obs'], obs_dict['next_obs']
        else:
            self.preprocess_result = obs_dict['obs']

        # Notify iterator that the minibatch is ready
        self.ready_event.set()
        self.current_preprocessed_idx += 1

    def __len__(self):
        return self.n_minibatches

    def __iter__(self):
        return self

    def __next__(self):
        """
        Called automatically when doing a for loop
        on this object
        """
        if self.thread is None:
            self.launchPreprocessing()

        if self.current_idx < len(self.minibatchlist):
            # Wait for the data to be ready
            self.ready_event.wait()
            # Reset the event
            self.ready_event.clear()
            result = self.preprocess_result
            # Notify preprocess thread that self.preprocess_result
            # can be overwritten
            self.result_given_event.set()
            self.current_idx += 1
            return result
        else:
            # Free memory by resetting preprocess_result
            self.preprocess_result = None
            if self.auto_cleanup:
                self.resetCache()
                # Exit Prefetch thread
                self.cleanUp()
            raise StopIteration

    next = __next__  # Python 2 compatibility

    def _putImages(self, indices):
        """
        Put images to be processed in the queues
        :param indices: [int] List of image indices
        """
        for j, idx in enumerate(indices):
            # If the image is not in the cache
            if not self.cached_indices[j]:
                # Retrieve image full path
                image_path = 'data/{}'.format(self.images_path[idx])
                # Add it to a worker queue
                self.image_queues[j % self.n_workers].put((j, image_path))
                self.n_sent += 1

    def _shutdown_workers(self):
        """
        Method used to shutdown processes
        It set the exit_event and release the queues
        by sending `None`
        """
        if not self.shutdown:
            self.shutdown = True
            self.exit_event.set()
            for i, w in enumerate(self.workers):
                self.image_queues[i].put((None, None))
                w.join()

    def __del__(self):
        """
        Shutdown processes when the object is deleted
        """
        if len(self.workers) > 0:
            self._shutdown_workers()


class SupervisedDataLoader(CustomDataLoader):
    """
    Data loader for baxter images for supervised learning.
    It uses workers, a prefetch thread.
    :param x_indices: (numpy 1D array)
    :param y_values: (numpy tensor)
    :param images_path: (numpy 1D array of str)
    :param batch_size: (int)
    :param is_training: (bool) Whether to create tensor that keep track of the gradient or not
    :param no_targets: (bool) Set to true, only inputs are generated
    :param n_workers: (int) number of processes used for preprocessing
    :param auto_cleanup: (bool) Whether to clean up preprocessing thread and cache after each epoch
    [WARNING] Set to False, you MUST clean up the loader manually (by calling cleanUp() method)
    """

    def __init__(self, x_indices, y_values, images_path, batch_size, is_training=True,
                 no_targets=False, n_workers=5, auto_cleanup=True):
        # Create minibatch list
        minibatchlist, targets = self.createMinibatchList(x_indices, y_values, batch_size)

        # Whether to yield targets together with output
        # (not needed when plotting or predicting states)
        self.no_targets = no_targets
        self.targets = np.array(targets)
        self.original_targets = self.targets.copy()

        # Here the cache is not useful: we do not have observations
        # that are present in different minibatches
        super(SupervisedDataLoader, self).__init__(minibatchlist, images_path, cache_capacity=0,
                                                   n_workers=n_workers, auto_cleanup=auto_cleanup)
        # Training mode is the default one
        if not is_training:
            self.testMode()

    def resetMinibatches(self):
        """
        Restore minibatches to their original order
        """
        self.minibatchlist = self.original_minibatchlist.copy()
        self.targets = self.original_targets.copy()

    def shuffleMinitbatchesOrder(self):
        """
        Shuffle list of minibatches and targets
        """
        self.resetMinibatches()
        indices = np.random.permutation(self.n_minibatches).astype(np.int64)
        self.minibatchlist = self.minibatchlist[indices]
        self.targets = self.targets[indices]

    def _processNextMinibatch(self):
        """
        Send images to workers and compute inputs/targets
        """
        # Alias to improve readability
        i = self.current_preprocessed_idx
        obs_indices = self.minibatchlist[i]
        targets = th.from_numpy(self.targets[i]).requires_grad_(self.is_training)

        batch_size = len(obs_indices)
        obs_dict = OrderedDict([('obs', None)])
        indices_list = [obs_indices]

        self._sendToWorkers(batch_size, indices_list, obs_dict)

        if self.no_targets:
            self.preprocess_result = obs_dict['obs']
        else:
            self.preprocess_result = obs_dict['obs'], targets.clone()

        # Notify iterator that the minibatch is ready
        self.ready_event.set()
        self.current_preprocessed_idx += 1

    def trainMode(self):
        """
        Switch to train mode
        """
        self.is_training = True

    def testMode(self):
        """
        Switch to test mode
        Tensors will not keep track of the gradient
        """
        self.is_training = False


class AutoEncoderDataLoader(CustomDataLoader):
    """
    Data loader for baxter images for autoencoder.
    It uses workers, a prefetch thread.
    :param x_indices: (numpy 1D array)
    :param images_path: (numpy 1D array of str)
    :param batch_size: (int)
    :param noise_factor: (float)
    :param is_training: (bool) Whether to create tensor that keep track of the gradient or not
    :param no_targets: (bool) Set to true, only inputs are generated
    :param n_workers: (int) number of processes used for preprocessing
    :param auto_cleanup: (bool) Whether to clean up preprocessing thread and cache after each epoch
    [WARNING] Set to False, you MUST clean up the loader manually (by calling cleanUp() method)
    """

    def __init__(self, x_indices, images_path, batch_size, noise_factor=0.0, is_training=True,
                 no_targets=False, n_workers=5, auto_cleanup=True, multi_view=False):
        # Create minibatch list
        minibatchlist, _ = self.createMinibatchList(x_indices, x_indices, batch_size)

        # Whether to yield targets together with output
        # (not needed when plotting or predicting states)
        self.no_targets = no_targets
        self.noise_factor = noise_factor
        self.multi_view = multi_view

        # Here the cache is not useful: we do not have observations
        # that are present in different minibatches
<<<<<<< HEAD
        super(AutoEncoderDataLoader, self).__init__(minibatchlist, images_path, cache_capacity=0,
                                                    n_workers=n_workers, auto_cleanup=auto_cleanup)
=======
        super(AutoEncoderDataLoader, self).__init__(minibatchlist, images_path, [], [],
                                                    cache_capacity=0,
                                                    n_workers=n_workers, auto_cleanup=auto_cleanup, multi_view=multi_view)
>>>>>>> 35624929
        # Training mode is the default one
        if not is_training:
            self.testMode()

    def resetMinibatches(self):
        """
        Restore minibatches to their original order
        """
        self.minibatchlist = self.original_minibatchlist.copy()

    def shuffleMinitbatchesOrder(self):
        """
        Shuffle list of minibatches
        """
        self.resetMinibatches()
        indices = np.random.permutation(self.n_minibatches).astype(np.int64)
        self.minibatchlist = self.minibatchlist[indices]

    def _processNextMinibatch(self):
        """
        Send images to workers and compute inputs/targets
        """
        # Alias to improve readability
        i = self.current_preprocessed_idx
        obs_indices = self.minibatchlist[i]
        # Warning: the noise is not consistent
        # for validation set (different at each iteration)
        if self.noise_factor > 0:
            noise_shape = (len(obs_indices), N_CHANNELS, IMAGE_HEIGHT, IMAGE_WIDTH)
            noise = self.noise_factor * np.random.normal(loc=0.0, scale=1.0, size=noise_shape).astype(np.float32)
            noise = th.from_numpy(noise).requires_grad_(self.is_training)

        batch_size = len(obs_indices)
        obs_dict = OrderedDict([('obs', None)])
        indices_list = [obs_indices]

        self._sendToWorkers(batch_size, indices_list, obs_dict)

        if self.no_targets:
            self.preprocess_result = obs_dict['obs']
        else:
            if self.noise_factor > 0:
                self.preprocess_result = obs_dict['obs'] + noise, obs_dict['obs'].clone()
            else:
                self.preprocess_result = obs_dict['obs'], obs_dict['obs'].clone()

        # Notify iterator that the minibatch is ready
        self.ready_event.set()
        self.current_preprocessed_idx += 1

    def trainMode(self):
        """
        Switch to train mode
        """
        self.is_training = True

    def testMode(self):
        """
        Switch to test mode
        Tensors will not keep track of the gradient
        """
        self.is_training = False<|MERGE_RESOLUTION|>--- conflicted
+++ resolved
@@ -12,7 +12,7 @@
 import torch as th
 
 from .utils import preprocessInput
-from .preprocess import IMAGE_WIDTH, IMAGE_HEIGHT, N_CHANNELS
+from .preprocess import IMAGE_WIDTH, IMAGE_HEIGHT, getNChannels
 
 
 def preprocessImage(image):
@@ -355,7 +355,7 @@
         # Preprocessing loop, it fills workers queues
         for indices, key in zip(indices_list, obs_dict.keys()):
 
-            obs = np.zeros((batch_size, IMAGE_WIDTH, IMAGE_HEIGHT, N_CHANNELS), dtype=np.float32)
+            obs = np.zeros((batch_size, IMAGE_WIDTH, IMAGE_HEIGHT, getNChannels()), dtype=np.float32)
             # Reset queues and received count
             self.resetQueues()
 
@@ -617,14 +617,9 @@
 
         # Here the cache is not useful: we do not have observations
         # that are present in different minibatches
-<<<<<<< HEAD
-        super(AutoEncoderDataLoader, self).__init__(minibatchlist, images_path, cache_capacity=0,
-                                                    n_workers=n_workers, auto_cleanup=auto_cleanup)
-=======
         super(AutoEncoderDataLoader, self).__init__(minibatchlist, images_path, [], [],
                                                     cache_capacity=0,
                                                     n_workers=n_workers, auto_cleanup=auto_cleanup, multi_view=multi_view)
->>>>>>> 35624929
         # Training mode is the default one
         if not is_training:
             self.testMode()
@@ -653,7 +648,7 @@
         # Warning: the noise is not consistent
         # for validation set (different at each iteration)
         if self.noise_factor > 0:
-            noise_shape = (len(obs_indices), N_CHANNELS, IMAGE_HEIGHT, IMAGE_WIDTH)
+            noise_shape = (len(obs_indices), getNChannels(), IMAGE_HEIGHT, IMAGE_WIDTH)
             noise = self.noise_factor * np.random.normal(loc=0.0, scale=1.0, size=noise_shape).astype(np.float32)
             noise = th.from_numpy(noise).requires_grad_(self.is_training)
 
