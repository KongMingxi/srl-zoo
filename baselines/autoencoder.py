from __future__ import print_function, division, absolute_import

import time
import argparse

import numpy as np
import torch as th
import torch.nn as nn
from sklearn.model_selection import train_test_split
from tqdm import tqdm

import plotting.representation_plot as plot_script
from utils import parseDataFolder, createFolder
from preprocessing.data_loader import AutoEncoderDataLoader
from preprocessing.preprocess import INPUT_DIM
from preprocessing.utils import deNormalize
from models.base_learner import BaseLearner
from models import LinearAutoEncoder, DenseAutoEncoder, CNNAutoEncoder
from pipeline import saveConfig
from plotting.representation_plot import plotRepresentation, plt, plotImage
from plotting.losses_plot import plotLosses

# Python 2/3 compatibility
try:
    input = raw_input
except NameError:
    pass

DISPLAY_PLOTS = True
EPOCH_FLAG = 1  # Plot every 1 epoch
BATCH_SIZE = 32
NOISE_FACTOR = 0.1
TEST_BATCH_SIZE = 512


class AutoEncoderLearning(BaseLearner):
    """
    :param state_dim: (int)
    :param model_type: (str) one of "cnn" or "mlp"
    :param seed: (int)
    :param learning_rate: (float)
    :param cuda: (bool)
    """

    def __init__(self, state_dim, model_type="cnn", log_folder="logs/default",
                 seed=1, learning_rate=0.001, cuda=False):

        super(AutoEncoderLearning, self).__init__(state_dim, BATCH_SIZE, seed, cuda)

        if model_type == "cnn":
            self.model = CNNAutoEncoder(self.state_dim)
        elif model_type == "mlp":
            self.model = DenseAutoEncoder(INPUT_DIM, self.state_dim)
            # self.model = LinearAutoEncoder(INPUT_DIM, self.state_dim)
        else:
            raise ValueError("Unknown model: {}".format(model_type))
        print("Using {} model".format(model_type))

        if cuda:
            self.model.cuda()
        learnable_params = [param for param in self.model.parameters() if param.requires_grad]
        self.optimizer = th.optim.Adam(learnable_params, lr=learning_rate)

        self.log_folder = log_folder

    def learn(self, images_path, rewards):
        """
        Learn a state representation
        :param images_path: (numpy 1D array)
        :param rewards: (numpy 1D array)
        :return: (numpy tensor) the learned states for the given observations
        """
        x_indices = np.arange(len(images_path)).astype(np.int64)

        # Split into train/validation set
        x_train, x_val = train_test_split(x_indices, test_size=0.33, random_state=self.seed)

        train_loader = AutoEncoderDataLoader(x_train, images_path,
                                             batch_size=self.batch_size,
                                             noise_factor=NOISE_FACTOR)
        val_loader = AutoEncoderDataLoader(x_val, images_path,
                                           batch_size=TEST_BATCH_SIZE,
                                           noise_factor=NOISE_FACTOR, is_training=False)
        # For plotting
        data_loader = AutoEncoderDataLoader(x_indices, images_path, batch_size=TEST_BATCH_SIZE,
                                            no_targets=True, is_training=False)

        # TRAINING -----------------------------------------------------------------------------------------------------
        criterion = nn.MSELoss(size_average=True)
        best_error = np.inf
        best_model_path = "{}/srl_ae_model.pth".format(self.log_folder)
        print("Training...")
        self.model.train()
        start_time = time.time()
        epoch_train_loss = [[] for _ in range(N_EPOCHS)]
        epoch_val_loss = [[] for _ in range(N_EPOCHS)]
        for epoch in range(N_EPOCHS):
            # In each epoch, we do a full pass over the training data:
            train_loss, val_loss = 0, 0
            train_loader.resetAndShuffle()
            pbar = tqdm(total=len(train_loader))
            for batch_idx, (noisy_obs, obs) in enumerate(train_loader):
                if self.cuda:
                    noisy_obs, obs = noisy_obs.cuda(), obs.cuda()

                _, decoded = self.model(noisy_obs)
                self.optimizer.zero_grad()
                loss = criterion(decoded, obs)
                loss.backward()
                self.optimizer.step()
                train_loss += loss.data[0]
                epoch_train_loss[epoch].append(loss.data[0])
                pbar.update(1)
            pbar.close()

            train_loss /= len(train_loader)

            self.model.eval()
            val_loader.resetIterator()
            # Pass on the validation set
            for noisy_obs, obs in val_loader:
                if self.cuda:
                    noisy_obs, obs = noisy_obs.cuda(), obs.cuda()

                _, decoded = self.model(noisy_obs)
                loss = criterion(decoded, obs)
                val_loss += loss.data[0]
                epoch_val_loss[epoch].append(loss.data[0])

            val_loss /= len(val_loader)
            if DISPLAY_PLOTS:
                # Plot Reconstructed Image
                plotImage(deNormalize(noisy_obs[0].data.cpu().numpy()), "Input Validation Image")
                plotImage(deNormalize(decoded[0].data.cpu().numpy()), "Reconstructed Image")

            self.model.train()  # Restore train mode

            # Save best model
            if val_loss < best_error:
                best_error = val_loss
                th.save(self.model.state_dict(), best_model_path)

            # Then we print the results for this epoch:
            if (epoch + 1) % EPOCH_FLAG == 0:
                print("Epoch {:3}/{}".format(epoch + 1, N_EPOCHS))
                print("train_loss:{:.4f} val_loss:{:.4f}".format(train_loss, val_loss))
                print("{:.2f}s/epoch".format((time.time() - start_time) / (epoch + 1)))
                if DISPLAY_PLOTS:
                    # Optionally plot the current state space
                    plotRepresentation(self.predStatesWithDataLoader(data_loader), rewards, add_colorbar=epoch == 0,
                                       name="Learned State Representation (Training Data)")
        if DISPLAY_PLOTS:
            plt.close("Learned State Representation (Training Data)")

        # load best model before predicting states
        self.model.load_state_dict(th.load(best_model_path))
        # save loss
        np.savez(self.log_folder + "/loss.npz", train=epoch_train_loss, val=epoch_val_loss)
        # Save plot
<<<<<<< HEAD
        plotLosses({"train": epoch_train_loss, "val": epoch_val_loss}, self.log_folder)
=======
        plotLosses({"train":np.array(epoch_train_loss), "val":np.array(epoch_val_loss)}, self.log_folder)
>>>>>>> c76ba678
        # return predicted states for training observations
        return self.predStatesWithDataLoader(data_loader)


def getModelName(args):
    """
    :param args: (parsed args object)
    :return: (str)
    """
    name = "autoencoder_{}_ST_DIM{}_SEED{}_NOISE{}".format(args.model_type, args.state_dim,
                                                           args.seed, args.noise_factor)
    name = name.replace(".", "_")  # replace decimal points by '_' for folder naming
    name += "_EPOCHS{}_BS{}".format(args.epochs, args.batch_size)
    return name


def saveExpConfig(args, log_folder):
    """
    :param args: (parsed args object)
    :param log_folder: (str)
    """
    exp_config = {
        "batch-size": args.batch_size,
        "data-folder": args.data_folder,
        "epochs": args.epochs,
        "learning-rate": args.learning_rate,
        "training-set-size": args.training_set_size,
        "log-folder": log_folder,
        "noise-factor": args.noise_factor,
        "model-type": args.model_type,
        "seed": args.seed,
        "state-dim": args.state_dim,
    }

    saveConfig(exp_config, print_config=True)


if __name__ == '__main__':
    parser = argparse.ArgumentParser(description='Supervised Learning')
    parser.add_argument('--epochs', type=int, default=25, metavar='N',
                        help='number of epochs to train (default: 25)')
    parser.add_argument('--seed', type=int, default=1, metavar='S',
                        help='random seed (default: 1)')
    parser.add_argument('-bs', '--batch-size', type=int, default=32, help='batch_size (default: 32)')
    parser.add_argument('-lr', '--learning-rate', type=float, default=0.001, help='learning rate (default: 0.001)')
    parser.add_argument('--no-cuda', action='store_true', default=False, help='disables CUDA training')
    parser.add_argument('--no-plots', action='store_true', default=False, help='disables plots')
    parser.add_argument('--model-type', type=str, default="cnn", help='Model architecture (default: "cnn")')
    parser.add_argument('--data-folder', type=str, default="", help='Dataset folder', required=True)
    parser.add_argument('--state-dim', type=int, default=2, help='state dimension (default: 2)')
    parser.add_argument('--noise-factor', type=float, default=0.1, help='Noise factor for denoising autoencoder')
    parser.add_argument('--training-set-size', type=int, default=-1,
                        help='Limit size of the training set (default: -1)')
    parser.add_argument('--log-folder', type=str, default='', help='Override the default log-folder')

    args = parser.parse_args()
    args.cuda = not args.no_cuda and th.cuda.is_available()
    DISPLAY_PLOTS = not args.no_plots
    plot_script.INTERACTIVE_PLOT = DISPLAY_PLOTS
    N_EPOCHS = args.epochs
    BATCH_SIZE = args.batch_size
    NOISE_FACTOR = args.noise_factor
    args.data_folder = parseDataFolder(args.data_folder)

    log_folder = args.log_folder
    if log_folder == '':
        name = getModelName(args)
        log_folder = "logs/{}/baselines/{}".format(args.data_folder, name)
    createFolder(log_folder, "autoencoder folder already exist")
    saveExpConfig(args, log_folder)

    folder_path = '{}/NearestNeighbors/'.format(log_folder)
    createFolder(folder_path, "NearestNeighbors folder already exist")

    print('Log folder: {}'.format(log_folder))

    print('Loading data ... ')
    rewards = np.load("data/{}/preprocessed_data.npz".format(args.data_folder))['rewards']
    images_path = np.load("data/{}/ground_truth.npz".format(args.data_folder))['images_path']

    if args.training_set_size > 0:
        limit = args.training_set_size
        images_path = images_path[:limit]
        rewards = rewards[:limit]

    print('Learning a state representation ... ')
    srl = AutoEncoderLearning(args.state_dim, model_type=args.model_type, seed=args.seed,
                              log_folder=log_folder, learning_rate=args.learning_rate,
                              cuda=args.cuda)
    learned_states = srl.learn(images_path, rewards)
    srl.saveStates(learned_states, images_path, rewards, log_folder)

    name = "Learned State Representation - {} \n Autoencoder state_dim={}".format(args.data_folder, args.state_dim)
    path = "{}/learned_states.png".format(log_folder)
    plotRepresentation(learned_states, rewards, name, add_colorbar=True, path=path)

    if DISPLAY_PLOTS:
        input('\nPress any key to exit.')<|MERGE_RESOLUTION|>--- conflicted
+++ resolved
@@ -157,11 +157,7 @@
         # save loss
         np.savez(self.log_folder + "/loss.npz", train=epoch_train_loss, val=epoch_val_loss)
         # Save plot
-<<<<<<< HEAD
-        plotLosses({"train": epoch_train_loss, "val": epoch_val_loss}, self.log_folder)
-=======
         plotLosses({"train":np.array(epoch_train_loss), "val":np.array(epoch_val_loss)}, self.log_folder)
->>>>>>> c76ba678
         # return predicted states for training observations
         return self.predStatesWithDataLoader(data_loader)
 
